
env_args:
    env: 'TicTacToe'
    source: 'handyrl.envs.tictactoe'
    #env: 'Geister'
<<<<<<< HEAD
    #source: 'handyrl.environments.geister'
    #env: 'HungryGeese'
    #source: 'handyrl.environments.kaggle.hungry_geese'
=======
    #source: 'handyrl.envs.geister'
    #env: 'ParallelTicTacToe'
    #source: 'handyrl.envs.parallel_tictactoe'
>>>>>>> b68a56b6


train_args:
    turn_based_training: True
    observation: False
    gamma: 0.8
    forward_steps: 16
    compress_steps: 4
    entropy_regularization: 1.0e-1
    entropy_regularization_decay: 0.1
    update_episodes: 2000
    batch_size: 128
    minimum_episodes: 20000
    maximum_episodes: 200000
    num_batchers: 2
    eval_rate: 0.1
    worker:
        num_gather: 2
        num_process: 6
    lambda: 0.7
    policy_target: 'TD' # 'UGPO' 'VTRACE' 'TD' 'MC'
    value_target: 'TD' # 'VTRACE' 'TD' 'MC'
    seed: 0
    restart_epoch: 0


entry_args:
    remote_host: ''
    num_gather: 2
    num_process: 6
<|MERGE_RESOLUTION|>--- conflicted
+++ resolved
@@ -3,15 +3,9 @@
     env: 'TicTacToe'
     source: 'handyrl.envs.tictactoe'
     #env: 'Geister'
-<<<<<<< HEAD
-    #source: 'handyrl.environments.geister'
+    #source: 'handyrl.envs.geister'
     #env: 'HungryGeese'
-    #source: 'handyrl.environments.kaggle.hungry_geese'
-=======
-    #source: 'handyrl.envs.geister'
-    #env: 'ParallelTicTacToe'
-    #source: 'handyrl.envs.parallel_tictactoe'
->>>>>>> b68a56b6
+    #source: 'handyrl.envs.kaggle.hungry_geese'
 
 
 train_args:
