
env_args:
    env: 'TicTacToe'
    source: 'handyrl.envs.tictactoe'
    #env: 'Geister'
    #source: 'handyrl.envs.geister'
    #env: 'HungryGeese'
    #source: 'handyrl.envs.kaggle.hungry_geese'


train_args:
    turn_based_training: True
    observation: False
    gamma: 0.8
    forward_steps: 16
    compress_steps: 4
    entropy_regularization: 1.0e-1
    entropy_regularization_decay: 0.1
    update_episodes: 200
    batch_size: 128
<<<<<<< HEAD
    minimum_episodes: 200
    maximum_episodes: 200000
=======
    minimum_episodes: 400
    maximum_episodes: 100000
>>>>>>> f9d7e82e
    num_batchers: 2
    eval_rate: 0.1
    worker:
        num_parallel: 6
    lambda: 0.7
    policy_target: 'TD' # 'UGPO' 'VTRACE' 'TD' 'MC'
    value_target: 'TD' # 'VTRACE' 'TD' 'MC'
    policy_decay: 0.9
    planning:
        root_noise_alpha: 0.15
        root_noise_coef: 0.25
    seed: 0
    restart_epoch: 0


worker_args:
    server_address: ''
    num_parallel: 8
<|MERGE_RESOLUTION|>--- conflicted
+++ resolved
@@ -18,13 +18,8 @@
     entropy_regularization_decay: 0.1
     update_episodes: 200
     batch_size: 128
-<<<<<<< HEAD
-    minimum_episodes: 200
-    maximum_episodes: 200000
-=======
     minimum_episodes: 400
     maximum_episodes: 100000
->>>>>>> f9d7e82e
     num_batchers: 2
     eval_rate: 0.1
     worker:
