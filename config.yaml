
env_args:
    env: 'TicTacToe'
    #env: 'Geister'
    #env: 'HungryGeese'
    #env: 'handyrl.envs.parallel_tictactoe'  # specify by path

train_args:
    turn_based_training: True
    observation: False
    gamma: 0.8
    forward_steps: 16
    compress_steps: 4
    entropy_regularization: 1.0e-1
    entropy_regularization_decay: 0.1
    update_episodes: 200
    batch_size: 128
    minimum_episodes: 400
    maximum_episodes: 100000
    epochs: -1
    num_batchers: 2
    eval_rate: 0.1
    worker:
        num_parallel: 6
    lambda: 0.7
    policy_target: 'TD' # 'UPGO' 'VTRACE' 'TD' 'MC'
    value_target: 'TD' # 'VTRACE' 'TD' 'MC'
<<<<<<< HEAD
    policy_decay: 0.9
    planning:
        root_noise_alpha: 0.15
        root_noise_coef: 0.25
=======
    eval:
        opponent: ['random']
>>>>>>> 93acf8be
    seed: 0
    restart_epoch: 0


worker_args:
    server_address: ''
    num_parallel: 8
<|MERGE_RESOLUTION|>--- conflicted
+++ resolved
@@ -25,15 +25,12 @@
     lambda: 0.7
     policy_target: 'TD' # 'UPGO' 'VTRACE' 'TD' 'MC'
     value_target: 'TD' # 'VTRACE' 'TD' 'MC'
-<<<<<<< HEAD
     policy_decay: 0.9
     planning:
         root_noise_alpha: 0.15
         root_noise_coef: 0.25
-=======
     eval:
         opponent: ['random']
->>>>>>> 93acf8be
     seed: 0
     restart_epoch: 0
 
