# Copyright (c) 2020 DeNA Co., Ltd.
# Licensed under The MIT License [see LICENSE for details]
#
# Paper that proposed VTrace algorithm
# https://arxiv.org/abs/1802.01561
# Official code
# https://github.com/deepmind/scalable_agent/blob/6c0c8a701990fab9053fb338ede9c915c18fa2b1/vtrace.py

# training

import os
import time
import copy
import threading
import random
import signal
import bz2
import pickle
import yaml
from collections import deque

import numpy as np
import torch
import torch.nn as nn
import torch.nn.functional as F
import torch.distributions as dist
import torch.optim as optim

import environment as gym
from util import map_r, bimap_r, trimap_r, rotate, type_r
from model import to_torch, to_gpu_or_not, RandomModel
from model import DuelingNet as Model
from connection import MultiProcessWorkers, MultiThreadWorkers
from connection import accept_socket_connections
from worker import Workers


def make_batch(episodes, args):
    """Making training batch

    Args:
        episodes (Iterable): list of episodes
        args (dict): training configuration

    Returns:
        dict: PyTorch input and target tensors

    Note:
        Basic data shape is (T, B, P, ...) .
        (T is time length, B is batch size, P is player count)
    """

    obss, datum = [], []

    for ep in episodes:
        # target player and turn index
        moments_ = sum([pickle.loads(bz2.decompress(ms)) for ms in ep['moment']], [])
        moments = moments_[ep['start'] - ep['base']:ep['end'] - ep['base']]
        players = sorted([player for player in moments[0]['observation'].keys() if player >= 0])

        obs_zeros = map_r(moments[0]['observation'][moments[0]['turn']], lambda o: np.zeros_like(o))  # template for padding
        if args['observation']:
            # replace None with zeros
            obs = [[(lambda x : (x if x is not None else obs_zeros))(m['observation'][pl]) for pl in players] for m in moments]
        else:
            obs = [[m['observation'][m['turn']]] for m in moments]
        obs = rotate(obs)  # (T, P, ..., ...) -> (P, ..., T, ...)
        obs = rotate(obs)  # (T, ..., P, ...) -> (..., P, T, ...)
        obs = bimap_r(obs_zeros, obs, lambda _, o: np.array(o))

        # datum that is not changed by training configuration
        v = np.array(
            [[m['value'][player] or 0 for player in players] for m in moments],
            dtype=np.float32
        ).reshape(-1, len(players))
        rew = np.array(
            [[m['reward'][player] or 0 for player in players] for m in moments],
            dtype=np.float32
        ).reshape(-1, len(players))
        ret = np.array(
            [[m['return'][player] for player in players] for m in moments],
            dtype=np.float32
        ).reshape(-1, len(players))
        oc = np.array([ep['outcome'][player] for player in players], dtype=np.float32).reshape(-1, len(players))
        tmsk = np.eye(len(players))[[m['turn'] for m in moments]]
        pmsk = np.array([m['pmask'] for m in moments])
        vmsk = np.ones_like(tmsk) if args['observation'] else tmsk

        act = np.array([m['action'] for m in moments]).reshape(-1, 1)
        p = np.array([m['policy'] for m in moments])
        progress = np.arange(ep['start'], ep['end'], dtype=np.float32) / ep['total']

        # pad each array if step length is short
        if len(tmsk) < args['forward_steps']:
            pad_len = args['forward_steps'] - len(tmsk)
            obs = map_r(obs, lambda o: np.pad(o, [(0, pad_len)] + [(0, 0)] * (len(o.shape) - 1), 'constant', constant_values=0))
            v = np.concatenate([v, np.tile(oc, [pad_len, 1])])
            rew = np.pad(rew, [(0, pad_len), (0, 0)], 'constant', constant_values=0)
            ret = np.pad(ret, [(0, pad_len), (0, 0)], 'constant', constant_values=0)
            tmsk = np.pad(tmsk, [(0, pad_len), (0, 0)], 'constant', constant_values=0)
            pmsk = np.pad(pmsk, [(0, pad_len), (0, 0)], 'constant', constant_values=1e32)
            vmsk = np.pad(vmsk, [(0, pad_len), (0, 0)], 'constant', constant_values=0)
            act = np.pad(act, [(0, pad_len), (0, 0)], 'constant', constant_values=0)
            p = np.pad(p, [(0, pad_len), (0, 0)], 'constant', constant_values=0)
            progress = np.pad(progress, [(0, pad_len)], 'constant', constant_values=1)

        obss.append(obs)
        datum.append((tmsk, pmsk, vmsk, act, p, v, rew, ret, oc, progress))

    tmsk, pmsk, vmsk, act, p, v, rew, ret, oc, progress = zip(*datum)

    obs = to_torch(bimap_r(obs_zeros, rotate(obss), lambda _, o: np.array(o)), transpose=True)
    tmsk = to_torch(np.array(tmsk), transpose=True)
    pmsk = to_torch(np.array(pmsk), transpose=True)
    vmsk = to_torch(np.array(vmsk), transpose=True)
    act = to_torch(np.array(act), transpose=True)
    p = to_torch(np.array(p), transpose=True)
    v = to_torch(np.array(v), transpose=True)
    rew = to_torch(np.array(rew), transpose=True)
    ret = to_torch(np.array(ret), transpose=True)
    oc = to_torch(np.array(oc), transpose=True)
    progress = to_torch(np.array(progress), transpose=True)

    return {
        'observation': obs, 'tmask': tmsk, 'pmask': pmsk, 'vmask': vmsk,
        'action': act, 'policy': p, 'value': v,
        'reward': rew, 'return': ret, 'outcome': oc,
        'progress': progress,
    }


def forward_prediction(model, hidden, batch, obs_mode):
    """Forward calculation via neural network

    Args:
        model (torch.nn.Module): neural network
        hidden: initial hidden state (..., L, B, P, ...)
        batch (dict): training batch (output of make_batch() function)

    Returns:
        tuple: calculated policy and value
    """

    observations = batch['observation']  # (T, B, P, ...)

    if hidden is None:
        # feed-forward neural network
        obs = map_r(observations, lambda o: o.view(-1, *o.size()[3:]))
        t_policies, t_values, t_returns, _ = model(obs, None)
    else:
        # sequential computation with RNN
        bmask = torch.clamp(batch['tmask'] + batch['vmask'], 0, 1)  # (T, B, P)
        bmasks = map_r(hidden, lambda h: bmask.view(*bmask.size()[:3], *([1] * (len(h.size()) - 2))))  # (..., T, B, P, ...)

        t_policies, t_values, t_returns = [], [], []
        for t in range(batch['tmask'].size(0)):
            bmask = map_r(bmasks, lambda m: m[t])
            obs = map_r(observations, lambda o: o[t].view(-1, *o.size()[3:]))  # (..., B * P, ...)
            hidden_ = bimap_r(hidden, bmask, lambda h, m: h * m)  # (..., B, P, ...)
            if obs_mode:
                hidden_ = map_r(hidden_, lambda h: h.view(-1, *h.size()[2:]))  # (..., B * P, ...)
            else:
<<<<<<< HEAD
                hid = map_r(hidden, lambda h: h.sum(2))  # (..., L, B * 1, ...)
            t_policy, t_value, t_return, next_hidden = model(obs, hid)
            t_policies.append(t_policy)
            t_values.append(t_value)
            t_returns.append(t_return)
            next_hidden = bimap_r(next_hidden, hidden_shape, lambda h, s: h.view(*s[:2], -1, *s[3:]))  # (..., L, B, P or 1, ...)
=======
                hidden_ = map_r(hidden_, lambda h: h.sum(1))  # (..., B * 1, ...)
            t_policy, t_value, next_hidden = model(obs, hidden_)
            t_policies.append(t_policy)
            t_values.append(t_value)
            next_hidden = bimap_r(next_hidden, hidden, lambda nh, h: nh.view(h.size(0), -1, *h.size()[2:]))  # (..., B, P or 1, ...)
>>>>>>> 84c7fb2b
            hidden = trimap_r(hidden, next_hidden, bmask, lambda h, nh, m: h * (1 - m) + nh * m)
        t_policies = torch.stack(t_policies)
        t_values = torch.stack(t_values) if t_values[0] is not None else None
        t_returns = torch.stack(t_returns) if t_returns[0] is not None else None

    # gather turn player's policies
    t_policies = t_policies.view(*batch['tmask'].size()[:2], -1, t_policies.size(-1))
    t_policies = t_policies.mul(batch['tmask'].unsqueeze(-1)).sum(-2) - batch['pmask']

    # mask valid target values
    if t_values is not None:
        t_values = t_values.view(*batch['tmask'].size()[:2], -1)
        t_values = t_values.mul(batch['vmask'])

    # mask valid cumulative rewards
    if t_returns is not None:
        t_returns = t_returns.view(*batch['tmask'].size()[:2], -1)
        t_returns = t_returns.mul(batch['vmask'])

    return t_policies, t_values, t_returns


def compose_losses(policies, values, returns, log_selected_policies, \
                   advantages, value_targets, return_targets, \
                   tmasks, vmasks, progress, entropy_regularization):
    """Caluculate loss value

    Returns:
        tuple: losses and statistic values and the number of training data
    """

    losses = {}
    dcnt = tmasks.sum().item()

    turn_advantages = advantages.mul(tmasks).sum(-1, keepdim=True)

    losses['p'] = (-log_selected_policies * turn_advantages).sum()
    if values is not None:
        losses['v'] = ((values - value_targets) ** 2).mul(vmasks).sum() / 2
    if returns is not None:
        losses['r'] = torch.abs(returns - return_targets).mul(vmasks).sum()

    entropy = dist.Categorical(logits=policies).entropy().mul(tmasks.sum(-1))
    losses['ent'] = entropy.sum()

    loss_base = losses['p'] + losses.get('v', 0) + losses.get('r', 0)
    losses['total'] = loss_base + entropy.mul(1 - progress * 0.9).sum() * -entropy_regularization

    return losses, dcnt


def vtrace_base(batch, model, hidden, args):
    t_policies, t_values, t_returns = forward_prediction(model, hidden, batch, args['observation'])
    actions = batch['action']
    gmasks = batch['tmask'].sum(-1, keepdim=True)
    clip_rho_threshold, clip_c_threshold = 1.0, 1.0

    log_selected_b_policies = F.log_softmax(batch['policy'], dim=-1).gather(-1, actions) * gmasks
    log_selected_t_policies = F.log_softmax(t_policies     , dim=-1).gather(-1, actions) * gmasks

    # thresholds of importance sampling
    log_rhos = log_selected_t_policies.detach() - log_selected_b_policies
    rhos = torch.exp(log_rhos)
    clipped_rhos = torch.clamp(rhos, 0, clip_rho_threshold)
    cs = torch.clamp(rhos, 0, clip_c_threshold)
    values_nograd = t_values.detach() if t_values is not None else None
    returns_nograd = t_returns.detach() if t_returns is not None else None

    if values_nograd is not None:
        if values_nograd.size(2) == 2:  # two player zerosum game
            values_nograd_opponent = -torch.stack([values_nograd[:, :, 1], values_nograd[:, :, 0]], dim=-1)
            if args['observation']:
                values_nograd = (values_nograd + values_nograd_opponent) / 2
            else:
                values_nograd = values_nograd + values_nograd_opponent
                # Be careful, vmask in batch is changed here
                batch['vmask'] = batch['vmask'].sum(-1, keepdim=True)

        values_nograd = values_nograd * gmasks + batch['outcome'] * (1 - gmasks)

    return batch, t_policies, t_values, t_returns, log_selected_t_policies, \
        values_nograd, returns_nograd, clipped_rhos, cs


def vtrace(batch, model, hidden, args):
    # IMPALA
    # https://github.com/deepmind/scalable_agent/blob/master/vtrace.py

    batch, t_policies, t_values, t_returns, log_selected_t_policies, \
        values_nograd, returns_nograd, clipped_rhos, cs = \
        vtrace_base(batch, model, hidden, args)
    outcomes, returns, rewards = batch['outcome'], batch['return'], batch['reward']
    time_length = batch['vmask'].size(0)

<<<<<<< HEAD
    if args['algorithm'] == 'MC':
        # IS with naive advantage
        value_targets, return_targets = outcomes, returns
        value_advantages = (outcomes - values_nograd) if t_values is not None else 0
        return_advantages = (returns - returns_nograd) if t_returns is not None else 0

    elif args['algorithm'] == 'VTRACE':
        if t_values is not None:
            values_t_plus_1 = torch.cat([values_nograd[1:], outcomes])
            deltas_v = clipped_rhos * (values_t_plus_1 - values_nograd)

            # compute Vtrace value target recursively
            vs_minus_v_xs = deque([deltas_v[-1]])
            for i in range(time_length - 2, -1, -1):
                vs_minus_v_xs.appendleft(deltas_v[i] + cs[i] * vs_minus_v_xs[0])

            vs_minus_v_xs = torch.stack(tuple(vs_minus_v_xs))
            vs = vs_minus_v_xs + values_nograd
            vs_t_plus_1 = torch.cat([vs[1:], outcomes])

            value_targets = vs
            value_advantages = vs_t_plus_1 - values_nograd
        else:
            value_targets = None
            value_advantages = 0

        if t_returns is not None:
            next_returns = (returns[-1:] - rewards[-1:]) / args['gamma']
            returns_t_plus_1 = torch.cat([returns_nograd[1:], next_returns])
            deltas_r = clipped_rhos * (rewards + args['gamma'] * returns_t_plus_1 - returns_nograd)

            # compute Vtrace return target recursively
            rs_minus_r_xs = deque([deltas_r[-1]])
            for i in range(time_length - 2, -1, -1):
                rs_minus_r_xs.appendleft(deltas_r[i] + args['gamma'] * cs[i] * rs_minus_r_xs[0])

            rs_minus_r_xs = torch.stack(tuple(rs_minus_r_xs))
            rs = rs_minus_r_xs + returns_nograd
            rs_t_plus_1 = torch.cat([rs[1:], next_returns])

            return_targets = rs
            return_advantages = rewards + args['gamma'] * rs_t_plus_1 - returns_nograd
        else:
            return_targets = None
            return_advantages = 0

    elif args['algorithm'] == 'LAMBDA-TRACE':
        lmb = 0.7
=======
    if args['return'] == 'MC':
        # VTrace with naive advantage
        value_targets = returns
        advantages = clipped_rhos * (returns - values_nograd)
    elif args['return'] == 'TD0':
        values_t_plus_1 = torch.cat([values_nograd[1:], returns])
        deltas = clipped_rhos * (values_t_plus_1 - values_nograd)

        # compute Vtrace value target recursively
        vs_minus_v_xs = deque([deltas[-1]])
        for i in range(time_length - 2, -1, -1):
            vs_minus_v_xs.appendleft(deltas[i] + cs[i] * vs_minus_v_xs[0])
        vs_minus_v_xs = torch.stack(tuple(vs_minus_v_xs))
        vs = vs_minus_v_xs + values_nograd

        # compute policy advantage
        value_targets = vs
        vs_t_plus_1 = torch.cat([vs[1:], returns])
        advantages = clipped_rhos * (vs_t_plus_1 - values_nograd)
    elif args['return'] == 'TDLAMBDA':
        lmb = args['lambda']
        lambda_returns = deque([returns[-1]])
        for i in range(time_length - 1, 0, -1):
            lambda_returns.appendleft((1 - lmb) * values_nograd[i] + lmb * lambda_returns[0])
        lambda_returns = torch.stack(tuple(lambda_returns))
>>>>>>> 84c7fb2b

        if t_values is not None:
            lambda_values = deque([outcomes[-1]])
            for i in range(time_length - 2, -1, -1):
                lambda_values.appendleft((1 - lmb) * values_nograd[i + 1] + lmb * lambda_values[0])

            lambda_values = torch.stack(tuple(lambda_values))
            value_targets = lambda_values
            value_advantages = lambda_values - values_nograd
        else:
            return_targets = None
            return_advantages = 0

        if t_returns is not None:
            lambda_returns = deque([returns[-1]])
            for i in range(time_length - 2, -1, -1):
                lambda_returns.appendleft(rewards[i] + args['gamma'] * ((1 - lmb) * returns_nograd[i + 1] + lmb * lambda_returns[0]))

            lambda_returns = torch.stack(tuple(lambda_returns))
            return_targets = lambda_returns
            return_advantages = lambda_returns - returns_nograd
        else:
            return_targets = None
            return_advantages = 0

    # compute policy advantage
    advantages = clipped_rhos * (value_advantages + return_advantages)

    return compose_losses(
        t_policies, t_values, t_returns, log_selected_t_policies, advantages, value_targets, return_targets,
        batch['tmask'], batch['vmask'], batch['progress'], args['entropy_regularization'],
    )


class Batcher:
    def __init__(self, args, episodes):
        self.args = args
        self.episodes = episodes
        self.shutdown_flag = False

        if self.args['use_batcher_process']:
            self.workers = MultiProcessWorkers(
                self._worker, self._selector(), self.args['num_batchers'],
                buffer_length=self.args['batch_size'] * 3, num_receivers=2
            )
        else:
            self.workers = MultiThreadWorkers(self._worker, self._selector(), self.args['num_batchers'])

    def _selector(self):
        while True:
            yield self.select_episode()

    def _worker(self, conn, bid):
        print('started batcher %d' % bid)
        episodes = []
        while not self.shutdown_flag:
            ep = conn.recv()
            episodes.append(ep)
            if len(episodes) >= self.args['batch_size']:
                batch = make_batch(episodes, self.args)
                conn.send((batch, len(episodes)))
                episodes = []
        print('finished batcher %d' % bid)

    def run(self):
        self.workers.start()

    def select_episode(self):
        while True:
            ep_idx = random.randrange(min(len(self.episodes), self.args['maximum_episodes']))
            accept_rate = 1 - (len(self.episodes) - 1 - ep_idx) / self.args['maximum_episodes']
            if random.random() < accept_rate:
                ep = self.episodes[ep_idx]
                turn_candidates = 1 + max(0, ep['steps'] - self.args['forward_steps'])  # change start turn by sequence length
                st = random.randrange(turn_candidates)
                ed = min(st + self.args['forward_steps'], ep['steps'])
                st_block = (st // self.args['compress_steps'])
                ed_block = ((ed - 1) // self.args['compress_steps']) + 1
                ep_minimum = {
<<<<<<< HEAD
                    'args': ep['args'], 'outcome': ep['outcome'],
                    'moment': ep['moment'][st:ed],
                    'start': st, 'end': ed, 'total': len(ep['moment'])
=======
                    'args': ep['args'], 'reward': ep['reward'],
                    'moment': ep['moment'][st_block:ed_block],
                    'base': st_block * self.args['compress_steps'],
                    'start': st, 'end': ed, 'total': ep['steps'],
>>>>>>> 84c7fb2b
                }
                return ep_minimum

    def batch(self):
        return self.workers.recv()

    def shutdown(self):
        self.shutdown_flag = True
        self.workers.shutdown()


class Trainer:
    def __init__(self, args, model):
        self.episodes = deque()
        self.args = args
        self.gpu = torch.cuda.device_count()
        self.model = model
        self.defalut_lr = 3e-8
        self.data_cnt_ema = self.args['batch_size'] * self.args['forward_steps']
        self.params = list(self.model.parameters())
        lr = self.defalut_lr * self.data_cnt_ema
        self.optimizer = optim.Adam(self.params, lr=lr, weight_decay=1e-5) if len(self.params) > 0 else None
        self.steps = 0
        self.lock = threading.Lock()
        self.batcher = Batcher(self.args, self.episodes)
        self.updated_model = None, 0
        self.update_flag = False
        self.shutdown_flag = False

    def update(self):
        if len(self.episodes) < self.args['minimum_episodes']:
            return None, 0  # return None before training
        self.update_flag = True
        while True:
            time.sleep(0.1)
            model, steps = self.recheck_update()
            if model is not None:
                break
        return model, steps

    def report_update(self, model, steps):
        self.lock.acquire()
        self.update_flag = False
        self.updated_model = model, steps
        self.lock.release()

    def recheck_update(self):
        self.lock.acquire()
        flag = self.update_flag
        self.lock.release()
        return (None, -1) if flag else self.updated_model

    def shutdown(self):
        self.shutdown_flag = True
        self.batcher.shutdown()

    def train(self):
        if self.optimizer is None:  # non-parametric model
            print()
            return

        batch_cnt, data_cnt, loss_sum = 0, 0, {}
        train_model = self.model
        if self.gpu:
            if self.gpu > 1:
                train_model = nn.DataParallel(self.model)
            train_model.cuda()
        train_model.train()

        while data_cnt == 0 or not (self.update_flag or self.shutdown_flag):
            # episodes were only tuple of arrays
            batch = to_gpu_or_not(self.batcher.batch(), self.gpu)
            batch_size = batch['value'].size(1)
            player_count = batch['value'].size(2)
            hidden = to_gpu_or_not(self.model.init_hidden([batch_size, player_count]), self.gpu)

            losses, dcnt = vtrace(batch, train_model, hidden, self.args)

            self.optimizer.zero_grad()
            losses['total'].backward()
            nn.utils.clip_grad_norm_(self.params, 4.0)
            self.optimizer.step()

            batch_cnt += 1
            data_cnt += dcnt
            for k, l in losses.items():
                loss_sum[k] = loss_sum.get(k, 0.0) + l.item()

            self.steps += 1

        print('loss = %s' % ' '.join([k + ':' + '%.3f' % (l / data_cnt) for k, l in loss_sum.items()]))

        self.data_cnt_ema = self.data_cnt_ema * 0.8 + data_cnt / (1e-2 + batch_cnt) * 0.2
        for param_group in self.optimizer.param_groups:
            param_group['lr'] = self.defalut_lr * self.data_cnt_ema / (1 + self.steps * 1e-5)
        self.model.cpu()
        self.model.eval()
        return copy.deepcopy(self.model)

    def run(self):
        print('waiting training')
        while not self.shutdown_flag:
            if len(self.episodes) < self.args['minimum_episodes']:
                time.sleep(1)
                continue
            if self.steps == 0:
                self.batcher.run()
                print('started training')
            model = self.train()
            self.report_update(model, self.steps)
        print('finished training')


class Learner:
    def __init__(self, args):
        self.args = args
        random.seed(args['seed'])
        self.env = gym.make(args['env'])
        eval_modify_rate = (args['update_episodes'] ** 0.85) / args['update_episodes']
        self.eval_rate = max(args['eval_rate'], eval_modify_rate)
        self.shutdown_flag = False

        # trained datum
        self.model_era = self.args['restart_epoch']
        self.model_class = self.env.net() if hasattr(self.env, 'net') else Model
        train_model = self.model_class(self.env, args)
        if self.model_era == 0:
            self.model = RandomModel(self.env)
        else:
            self.model = train_model
            self.model.load_state_dict(torch.load(self.model_path(self.model_era)), strict=False)

        # generated datum
        self.num_episodes = 0

        # evaluated datum
        self.results = {}
        self.num_results = 0

        # multiprocess or remote connection
        self.workers = Workers(args)

        # thread connection
        self.trainer = Trainer(args, train_model)

    def shutdown(self):
        self.shutdown_flag = True
        self.trainer.shutdown()
        self.workers.shutdown()
        for thread in self.threads:
            thread.join()

    def model_path(self, model_id):
        return os.path.join('models', str(model_id) + '.pth')

    def update_model(self, model, steps):
        # get latest model and save it
        print('updated model(%d)' % steps)
        self.model_era += 1
        self.model = model
        os.makedirs('models', exist_ok=True)
        torch.save(model.state_dict(), self.model_path(self.model_era))

    def feed_episodes(self, episodes):
        # store generated episodes
        self.trainer.episodes.extend([e for e in episodes if e is not None])
        while len(self.trainer.episodes) > self.args['maximum_episodes']:
            self.trainer.episodes.popleft()

    def feed_results(self, results):
        # store evaluation results
        for model_id, reward in results:
            if reward is None:
                continue
            if model_id not in self.results:
                self.results[model_id] = {}
            if reward not in self.results[model_id]:
                self.results[model_id][reward] = 0
            self.results[model_id][reward] += 1

    def update(self):
        # call update to every component
        if self.model_era not in self.results:
            print('win rate = Nan (0)')
        else:
            distribution = self.results[self.model_era]
            results = {k: distribution[k] for k in sorted(distribution.keys(), reverse=True)}
            # output evaluation results
            n, win = 0, 0.0
            for r, cnt in results.items():
                n += cnt
                win += (r + 1) / 2 * cnt
            print('win rate = %.3f (%.1f / %d)' % (win / n, win, n))
        model, steps = self.trainer.update()
        if model is None:
            model = self.model
        self.update_model(model, steps)

    def server(self):
        # central conductor server
        # returns as list if getting multiple requests as list
        print('started server')
        prev_update_episodes = self.args['minimum_episodes']
        while True:
            # no update call before storings minimum number of episodes + 1 age
            next_update_episodes = prev_update_episodes + self.args['update_episodes']
            while not self.shutdown_flag and self.num_episodes < next_update_episodes:
                conn, (req, data) = self.workers.recv()
                multi_req = isinstance(data, list)
                if not multi_req:
                    data = [data]
                send_data = []

                if req == 'args':
                    for _ in data:
                        args = {'model_id': {}}

                        # decide role
                        if self.num_results < self.eval_rate * self.num_episodes:
                            args['role'] = 'e'
                        else:
                            args['role'] = 'g'

                        if args['role'] == 'g':
                            # genatation configuration
                            args['player'] = self.env.players()[self.num_episodes % len(self.env.players())]
                            for p in self.env.players():
                                args['model_id'][p] = self.model_era
                            self.num_episodes += 1
                            if self.num_episodes % 100 == 0:
                                print(self.num_episodes, end=' ', flush=True)

                        elif args['role'] == 'e':
                            # evaluation configuration
                            args['player'] = self.env.players()[self.num_results % len(self.env.players())]
                            for p in self.env.players():
                                if p == args['player']:
                                    args['model_id'][p] = self.model_era
                                else:
                                    args['model_id'][p] = -1
                            self.num_results += 1

                        send_data.append(args)

                elif req == 'episode':
                    # report generated episodes
                    self.feed_episodes(data)
                    send_data = [None] * len(data)

                elif req == 'result':
                    # report evaluation results
                    self.feed_results(data)
                    send_data = [None] * len(data)

                elif req == 'model':
                    for model_id in data:
                        if model_id == self.model_era:
                            model = self.model
                        else:
                            try:
                                model = self.model_class(self.env, self.args)
                                model.load_state_dict(torch.load(self.model_path(model_id)), strict=False)
                            except:
                                # return latest model if failed to load specified model
                                pass
                        send_data.append(model)

                if not multi_req and len(send_data) == 1:
                    send_data = send_data[0]
                self.workers.send(conn, send_data)
            prev_update_episodes = next_update_episodes
            self.update()
        print('finished server')

    def entry_server(self):
        port = 9999
        print('started entry server %d' % port)
        conn_acceptor = accept_socket_connections(port=port, timeout=0.3)
        while not self.shutdown_flag:
            conn = next(conn_acceptor)
            if conn is not None:
                entry_args = conn.recv()
                print('accepted entry from %s!' % entry_args['host'])
                args = copy.deepcopy(self.args)
                args['worker'] = entry_args
                conn.send(args)
                conn.close()
        print('finished entry server')

    def run(self):
        try:
            # open threads
            self.threads = [threading.Thread(target=self.trainer.run)]
            if self.args['remote']:
                self.threads.append(threading.Thread(target=self.entry_server))
            for thread in self.threads:
                thread.start()
            # open generator, evaluator
            self.workers.run()
            self.server()

        finally:
            self.shutdown()


if __name__ == '__main__':
    with open('config.yaml') as f:
        args = yaml.safe_load(f)
    print(args)

    train_args = args['train_args']
    env_args = args['env_args']
    train_args['env'] = env_args

    gym.prepare(env_args)
    learner = Learner(train_args)
    learner.run()<|MERGE_RESOLUTION|>--- conflicted
+++ resolved
@@ -160,20 +160,12 @@
             if obs_mode:
                 hidden_ = map_r(hidden_, lambda h: h.view(-1, *h.size()[2:]))  # (..., B * P, ...)
             else:
-<<<<<<< HEAD
-                hid = map_r(hidden, lambda h: h.sum(2))  # (..., L, B * 1, ...)
-            t_policy, t_value, t_return, next_hidden = model(obs, hid)
+                hidden_ = map_r(hidden_, lambda h: h.sum(1))  # (..., B * 1, ...)
+            t_policy, t_value, t_return, next_hidden = model(obs, hidden_)
             t_policies.append(t_policy)
             t_values.append(t_value)
             t_returns.append(t_return)
-            next_hidden = bimap_r(next_hidden, hidden_shape, lambda h, s: h.view(*s[:2], -1, *s[3:]))  # (..., L, B, P or 1, ...)
-=======
-                hidden_ = map_r(hidden_, lambda h: h.sum(1))  # (..., B * 1, ...)
-            t_policy, t_value, next_hidden = model(obs, hidden_)
-            t_policies.append(t_policy)
-            t_values.append(t_value)
             next_hidden = bimap_r(next_hidden, hidden, lambda nh, h: nh.view(h.size(0), -1, *h.size()[2:]))  # (..., B, P or 1, ...)
->>>>>>> 84c7fb2b
             hidden = trimap_r(hidden, next_hidden, bmask, lambda h, nh, m: h * (1 - m) + nh * m)
         t_policies = torch.stack(t_policies)
         t_values = torch.stack(t_values) if t_values[0] is not None else None
@@ -268,7 +260,6 @@
     outcomes, returns, rewards = batch['outcome'], batch['return'], batch['reward']
     time_length = batch['vmask'].size(0)
 
-<<<<<<< HEAD
     if args['algorithm'] == 'MC':
         # IS with naive advantage
         value_targets, return_targets = outcomes, returns
@@ -316,34 +307,7 @@
             return_advantages = 0
 
     elif args['algorithm'] == 'LAMBDA-TRACE':
-        lmb = 0.7
-=======
-    if args['return'] == 'MC':
-        # VTrace with naive advantage
-        value_targets = returns
-        advantages = clipped_rhos * (returns - values_nograd)
-    elif args['return'] == 'TD0':
-        values_t_plus_1 = torch.cat([values_nograd[1:], returns])
-        deltas = clipped_rhos * (values_t_plus_1 - values_nograd)
-
-        # compute Vtrace value target recursively
-        vs_minus_v_xs = deque([deltas[-1]])
-        for i in range(time_length - 2, -1, -1):
-            vs_minus_v_xs.appendleft(deltas[i] + cs[i] * vs_minus_v_xs[0])
-        vs_minus_v_xs = torch.stack(tuple(vs_minus_v_xs))
-        vs = vs_minus_v_xs + values_nograd
-
-        # compute policy advantage
-        value_targets = vs
-        vs_t_plus_1 = torch.cat([vs[1:], returns])
-        advantages = clipped_rhos * (vs_t_plus_1 - values_nograd)
-    elif args['return'] == 'TDLAMBDA':
         lmb = args['lambda']
-        lambda_returns = deque([returns[-1]])
-        for i in range(time_length - 1, 0, -1):
-            lambda_returns.appendleft((1 - lmb) * values_nograd[i] + lmb * lambda_returns[0])
-        lambda_returns = torch.stack(tuple(lambda_returns))
->>>>>>> 84c7fb2b
 
         if t_values is not None:
             lambda_values = deque([outcomes[-1]])
@@ -423,16 +387,10 @@
                 st_block = (st // self.args['compress_steps'])
                 ed_block = ((ed - 1) // self.args['compress_steps']) + 1
                 ep_minimum = {
-<<<<<<< HEAD
                     'args': ep['args'], 'outcome': ep['outcome'],
-                    'moment': ep['moment'][st:ed],
-                    'start': st, 'end': ed, 'total': len(ep['moment'])
-=======
-                    'args': ep['args'], 'reward': ep['reward'],
                     'moment': ep['moment'][st_block:ed_block],
                     'base': st_block * self.args['compress_steps'],
                     'start': st, 'end': ed, 'total': ep['steps'],
->>>>>>> 84c7fb2b
                 }
                 return ep_minimum
 
