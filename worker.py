# Copyright (c) 2020 DeNA Co., Ltd.
# Licensed under The MIT License [see LICENSE for details]

# worker and gather

import os
import random
import threading
import time
import yaml
from socket import gethostname
from collections import deque
import multiprocessing as mp

from connection import QueueCommunicator
from connection import send_recv, open_multiprocessing_connections
from connection import connect_socket_connection, accept_socket_connections
from evaluation import Evaluator
from generation import Generator
from model import ModelCongress
import environment as gym


class Worker:
    def __init__(self, args, conn, wid):
        print('opened worker %d' % wid)
        self.worker_id = wid
        self.args = args
        self.conn = conn
        self.latest_model = -1, None

        env = gym.make({'id': wid})
        self.generator = Generator(env, self.args)
        self.evaluator = Evaluator(env, self.args)

        random.seed(args['seed'] + wid)
<<<<<<< HEAD

        if wid in args['gids']:
            print('I\'m a generator wid:%d pid:%d' % (wid, os.getpid()))
            self.work_instance = Generator(env, args, conn)
        else:
            print('I\'m an evaluator wid:%d pid:%d' % (wid, os.getpid()))
            self.work_instance = Evaluator(env, args, conn)
=======
>>>>>>> 97db7815

    def __del__(self):
        print('closed worker %d' % self.worker_id)

    def _gather_models(self, model_ids):
        model_pool = {}
        for model_id in model_ids:
            if model_id not in model_pool:
                if model_id < 0:
                    model_pool[model_id] = None
                elif model_id == self.latest_model[0]:
                    # use latest model
                    model_pool[model_id] = self.latest_model[1]
                else:
                    # get model from server
                    model_pool[model_id] = send_recv(self.conn, ('model', model_id))
                    # update latest model
                    if model_id > self.latest_model[0]:
                        self.latest_model = model_id, model_pool[model_id]
        return model_pool

    def run(self):
        while True:
<<<<<<< HEAD
            self.work_instance.execute()
=======
            args = send_recv(self.conn, ('args', None))
            role = args['role']

            models = {}
            if 'model_id' in args:
                model_ids = list(args['model_id'].values())
                model_pool = self._gather_models(model_ids)

                # make dict of models
                for p, model_id in args['model_id'].items():
                    models[p] = model_pool[model_id]

            if role == 'g':
                episode = self.generator.execute(models, args)
                send_recv(self.conn, ('episode', episode))
            elif role == 'e':
                result = self.evaluator.execute(models, args)
                player_model_id = args['model_id'][args['player']]
                send_recv(self.conn, ('result', (player_model_id, result)))
>>>>>>> 97db7815


class Gather(QueueCommunicator):
    def __init__(self, args, conn, gaid):
        print('started gather %d' % gaid)
        super().__init__()
        self.gather_id = gaid
        self.server_conn = conn
        self.args_queue = deque([])
        self.data_map = {'model': {}}
        self.result_send_map = {}
        self.result_send_cnt = 0

        def worker(args, conn, wid):
            worker = Worker(args, conn, wid)
            worker.run()

        n_pro, n_ga = args['worker']['num_process'], args['worker']['num_gather']

        def worker_args(wid, conn):
            return args, conn, wid * n_ga + gaid

        num_workers_per_gather = (n_pro // n_ga) + int(gaid < n_pro % n_ga)
        worker_conns = open_multiprocessing_connections(
            num_workers_per_gather,
            worker,
            worker_args
        )

        for conn in worker_conns:
            self.add(conn)

        self.args_buf_len = 1 + len(worker_conns) // 4
        self.result_buf_len = 1 + len(worker_conns) // 4

    def __del__(self):
        print('finished gather %d' % self.gather_id)

    def run(self):
        while True:
            conn, (command, args) = self.recv()
            if command == 'args':
                # When requested argsments, return buffered outputs
                if len(self.args_queue) == 0:
                    # get muptilple arguments from server and store them
                    self.server_conn.send((command, [None] * self.args_buf_len))
                    self.args_queue += self.server_conn.recv()

                next_args = self.args_queue.popleft()
                self.send(conn, next_args)

            elif command in self.data_map:
                # answer data request as soon as possible
                data_id = args
                if data_id not in self.data_map[command]:
                    self.server_conn.send((command, args))
                    self.data_map[command][data_id] = self.server_conn.recv()
                self.send(conn, self.data_map[command][data_id])

            else:
<<<<<<< HEAD
                # return flag first and store data
=======
                # return shutdown flag and first and store data temporalily
>>>>>>> 97db7815
                self.send(conn, None)
                if command not in self.result_send_map:
                    self.result_send_map[command] = []
                self.result_send_map[command].append(args)
                self.result_send_cnt += 1

                if self.result_send_cnt >= self.result_buf_len:
                    # send datum to server after buffering certain number of datum
                    for command, args_list in self.result_send_map.items():
                        self.server_conn.send((command, args_list))
                        self.server_conn.recv()
                    self.result_send_map = {}
                    self.result_send_cnt = 0


def gather_loop(args, conn, gaid):
    try:
        gather = Gather(args, conn, gaid)
        gather.run()
    finally:
        gather.shutdown()


class Workers(QueueCommunicator):
    def __init__(self, args):
        super().__init__()
        self.args = args

    def run(self):
        if self.args['remote']:
            # prepare listening connections
            def worker_server(port):
                conn_acceptor = accept_socket_connections(port=port, timeout=0.5)
                print('started worker server %d' % port)
                while not self.shutdown_flag:  # use super class's flag
                    conn = next(conn_acceptor)
                    if conn is not None:
                        self.add(conn)
                print('finished worker server')
            # use super class's thread list
            self.threads.append(threading.Thread(target=worker_server, args=(9998,)))
            self.threads[-1].start()
        else:
            # open local connections
            for i in range(self.args['worker']['num_gather']):
                conn0, conn1 = mp.connection.Pipe(duplex=True)
                mp.Process(target=gather_loop, args=(self.args, conn1, i)).start()
                conn1.close()
                self.add(conn0)


def entry(entry_args):
    conn = connect_socket_connection(entry_args['remote_host'], 9999)
    conn.send(entry_args)
    args = conn.recv()
    conn.close()
    return args


if __name__ == '__main__':
    # offline generation worker
    with open('config.yaml') as f:
        entry_args = yaml.load(f)['entry_args']
    entry_args['host'] = gethostname()

    args = entry(entry_args)
    print(args)
    gym.prepare(args['env'])

    # open workers
    process = []
    try:
        for i in range(args['worker']['num_gather']):
            conn = connect_socket_connection(args['worker']['remote_host'], 9998)
            p = mp.Process(target=gather_loop, args=(args, conn, i))
            p.start()
            conn.close()
            process.append(p)
        while True:
            time.sleep(100)
    finally:
        for p in process:
            p.terminate()<|MERGE_RESOLUTION|>--- conflicted
+++ resolved
@@ -34,16 +34,6 @@
         self.evaluator = Evaluator(env, self.args)
 
         random.seed(args['seed'] + wid)
-<<<<<<< HEAD
-
-        if wid in args['gids']:
-            print('I\'m a generator wid:%d pid:%d' % (wid, os.getpid()))
-            self.work_instance = Generator(env, args, conn)
-        else:
-            print('I\'m an evaluator wid:%d pid:%d' % (wid, os.getpid()))
-            self.work_instance = Evaluator(env, args, conn)
-=======
->>>>>>> 97db7815
 
     def __del__(self):
         print('closed worker %d' % self.worker_id)
@@ -67,9 +57,6 @@
 
     def run(self):
         while True:
-<<<<<<< HEAD
-            self.work_instance.execute()
-=======
             args = send_recv(self.conn, ('args', None))
             role = args['role']
 
@@ -89,7 +76,6 @@
                 result = self.evaluator.execute(models, args)
                 player_model_id = args['model_id'][args['player']]
                 send_recv(self.conn, ('result', (player_model_id, result)))
->>>>>>> 97db7815
 
 
 class Gather(QueueCommunicator):
@@ -150,11 +136,7 @@
                 self.send(conn, self.data_map[command][data_id])
 
             else:
-<<<<<<< HEAD
                 # return flag first and store data
-=======
-                # return shutdown flag and first and store data temporalily
->>>>>>> 97db7815
                 self.send(conn, None)
                 if command not in self.result_send_map:
                     self.result_send_map[command] = []
