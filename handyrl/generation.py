# Copyright (c) 2020 DeNA Co., Ltd.
# Licensed under The MIT License [see LICENSE for details]

# episode generation

import random
import bz2
import pickle

import numpy as np


class Generator:
    def __init__(self, env, args):
        self.env = env
        self.args = args

    def generate(self, models, args):
        # episode generation
        moments = []
        hidden = {}
        for player in self.env.players():
            hidden[player] = models[player].init_hidden()

        err = self.env.reset()
        if err:
            return None

        while not self.env.terminal():
            err = self.env.chance()
            if err:
                return None
            if self.env.terminal():
                break

<<<<<<< HEAD
            moment = {
                'observation': {}, 'policy': {}, 'pmask': {}, 'action': {},
                'value': {}, 'reward': {}, 'return': {},
            }

            turn_players = self.env.turns()
            for index, player in enumerate(self.env.players()):
                obs, p, v, pmask, action = None, None, None, None, None
                if player in turn_players or self.args['observation']:
                    obs = self.env.observation(player)
                    model = models[player]
                    p_, v, _, hidden[player] = model.inference(obs, hidden[player])
                    if player in turn_players:
                        legal_actions = self.env.legal_actions(player)
                        pmask = np.ones_like(p_) * 1e32
                        pmask[legal_actions] = 0
                        p = p_ - pmask
                        action = random.choices(legal_actions, weights=softmax(p[legal_actions]))[0]

                moment['observation'][index] = obs
                moment['value'][index] = v
                moment['policy'][index] = p
                moment['pmask'][index] = pmask
                moment['action'][index] = action

=======
            moment_keys = ['observation', 'policy', 'action_mask', 'value', 'reward', 'return']
            moment = {key: {p: None for p in self.env.players()} for key in moment_keys}

            for player in self.env.players():
                if player == self.env.turn() or self.args['observation']:
                    obs = self.env.observation(player)
                    model = models[player]
                    outputs = model.inference(obs, hidden[player])
                    hidden[player] = outputs.get('hidden', None)
                    v = outputs.get('value', None)

                    moment['observation'][player] = obs
                    moment['value'][player] = v

                    if player == self.env.turn():
                        p_ = outputs['policy']
                        legal_actions = self.env.legal_actions()
                        action_mask = np.ones_like(p_) * 1e32
                        action_mask[legal_actions] = 0
                        p = p_ - action_mask

                        moment['policy'][player] = p
                        moment['action_mask'][player] = action_mask

            def softmax(x):
                x = np.exp(x - np.max(x, axis=-1))
                return x / x.sum(axis=-1)

            action = random.choices(legal_actions, weights=softmax(p[legal_actions]))[0]

            moment['turn'] = self.env.turn()
            moment['action'] = action
>>>>>>> a92efd9b
            moments.append(moment)

            err = self.env.plays(moment['action'])
            if err:
                return None

            reward = self.env.reward()
            for player in self.env.players():
                moment['reward'][player] = reward.get(player, None)

        if len(moments) < 1:
            return None

        for player in self.env.players():
            ret = 0
            for i, m in reversed(list(enumerate(moments))):
                ret = (m['reward'][player] or 0) + self.args['gamma'] * ret
                moments[i]['return'][player] = ret

        episode = {
            'args': args, 'steps': len(moments),
            'outcome': self.env.outcome(),
            'moment': [
                bz2.compress(pickle.dumps(moments[i:i+self.args['compress_steps']]))
                for i in range(0, len(moments), self.args['compress_steps'])
            ]
        }

        return episode

    def execute(self, models, args):
        episode = self.generate(models, args)
        if episode is None:
            print('None episode in generation!')
        return episode<|MERGE_RESOLUTION|>--- conflicted
+++ resolved
@@ -33,38 +33,16 @@
             if self.env.terminal():
                 break
 
-<<<<<<< HEAD
-            moment = {
-                'observation': {}, 'policy': {}, 'pmask': {}, 'action': {},
-                'value': {}, 'reward': {}, 'return': {},
-            }
+            moment_keys = ['observation', 'policy', 'action_mask', 'action', 'value', 'reward', 'return']
+            moment = {key: {p: None for p in self.env.players()} for key in moment_keys}
+
+            def softmax(x):
+                x = np.exp(x - np.max(x, axis=-1))
+                return x / x.sum(axis=-1)
 
             turn_players = self.env.turns()
-            for index, player in enumerate(self.env.players()):
-                obs, p, v, pmask, action = None, None, None, None, None
+            for player in self.env.players():
                 if player in turn_players or self.args['observation']:
-                    obs = self.env.observation(player)
-                    model = models[player]
-                    p_, v, _, hidden[player] = model.inference(obs, hidden[player])
-                    if player in turn_players:
-                        legal_actions = self.env.legal_actions(player)
-                        pmask = np.ones_like(p_) * 1e32
-                        pmask[legal_actions] = 0
-                        p = p_ - pmask
-                        action = random.choices(legal_actions, weights=softmax(p[legal_actions]))[0]
-
-                moment['observation'][index] = obs
-                moment['value'][index] = v
-                moment['policy'][index] = p
-                moment['pmask'][index] = pmask
-                moment['action'][index] = action
-
-=======
-            moment_keys = ['observation', 'policy', 'action_mask', 'value', 'reward', 'return']
-            moment = {key: {p: None for p in self.env.players()} for key in moment_keys}
-
-            for player in self.env.players():
-                if player == self.env.turn() or self.args['observation']:
                     obs = self.env.observation(player)
                     model = models[player]
                     outputs = model.inference(obs, hidden[player])
@@ -74,25 +52,19 @@
                     moment['observation'][player] = obs
                     moment['value'][player] = v
 
-                    if player == self.env.turn():
+                    if player in turn_players:
                         p_ = outputs['policy']
-                        legal_actions = self.env.legal_actions()
+                        legal_actions = self.env.legal_actions(player)
                         action_mask = np.ones_like(p_) * 1e32
                         action_mask[legal_actions] = 0
                         p = p_ - action_mask
+                        action = random.choices(legal_actions, weights=softmax(p[legal_actions]))[0]
 
                         moment['policy'][player] = p
                         moment['action_mask'][player] = action_mask
+                        moment['action'][player] = action
 
-            def softmax(x):
-                x = np.exp(x - np.max(x, axis=-1))
-                return x / x.sum(axis=-1)
-
-            action = random.choices(legal_actions, weights=softmax(p[legal_actions]))[0]
-
-            moment['turn'] = self.env.turn()
-            moment['action'] = action
->>>>>>> a92efd9b
+            moment['turn'] = turn_players
             moments.append(moment)
 
             err = self.env.plays(moment['action'])
