--- conflicted
+++ resolved
@@ -35,11 +35,10 @@
             if self.env.terminal():
                 break
 
-<<<<<<< HEAD
-            moment = {'observation': {}, 'policy': {}, 'value': {}, 'pmask': {}, 'action': {}}
-=======
-            moment = {'observation': {}, 'value': {}, 'reward': {}, 'return': {}}
->>>>>>> ca0e7696
+            moment = {
+                'observation': {}, 'policy': {}, 'pmask': {}, 'action': {},
+                'value': {}, 'reward': {}, 'return': {},
+            }
 
             turn_players = self.env.turns()
             for index, player in enumerate(self.env.players()):
@@ -47,17 +46,10 @@
                 if player in turn_players or self.args['observation']:
                     obs = self.env.observation(player)
                     model = models[player]
-<<<<<<< HEAD
-                    p_, v, hidden[player] = model.inference(obs, hidden[player])
+                    p_, v, _, hidden[player] = model.inference(obs, hidden[player])
                     if player in turn_players:
                         legal_actions = self.env.legal_actions(player)
                         pmask = np.ones_like(p_) * 1e32
-=======
-                    p, v, _, hidden[player] = model.inference(obs, hidden[player])
-                    if player == self.env.turn():
-                        legal_actions = self.env.legal_actions()
-                        pmask = np.ones_like(p) * 1e32
->>>>>>> ca0e7696
                         pmask[legal_actions] = 0
                         p = p_ - pmask
                         action = random.choices(legal_actions, weights=softmax(p[legal_actions]))[0]
