# Copyright (c) 2020 DeNA Co., Ltd.
# Licensed under The MIT License [see LICENSE for details]

# episode generation

import random
import bz2
import pickle

import numpy as np


class Generator:
    def __init__(self, env, args):
        self.env = env
        self.args = args

    def generate(self, models, args):
        # episode generation
        moments = []
        hidden = {}
        for player in self.env.players():
            hidden[player] = models[player].init_hidden()

        err = self.env.reset()
        if err:
            return None

        while not self.env.terminal():
            err = self.env.chance()
            if err:
                return None
            if self.env.terminal():
                break

            moment_keys = ['observation', 'policy', 'action_mask', 'action', 'value', 'reward', 'return']
            moment = {key: {p: None for p in self.env.players()} for key in moment_keys}

            def softmax(x):
                x = np.exp(x - np.max(x, axis=-1))
                return x / x.sum(axis=-1)

            turn_players = self.env.turns()
            for player in self.env.players():
                if player in turn_players or self.args['observation']:
                    obs = self.env.observation(player)
                    model = models[player]
                    outputs = model.inference(obs, hidden[player])
                    hidden[player] = outputs.get('hidden', None)
                    v = outputs.get('value', None)

                    moment['observation'][player] = obs
                    moment['value'][player] = v

                    if player in turn_players:
                        p_ = outputs['policy']
                        legal_actions = self.env.legal_actions(player)
                        action_mask = np.ones_like(p_) * 1e32
                        action_mask[legal_actions] = 0
                        p = p_ - action_mask
                        action = random.choices(legal_actions, weights=softmax(p[legal_actions]))[0]

                        moment['policy'][player] = p
                        moment['action_mask'][player] = action_mask
                        moment['action'][player] = action

<<<<<<< HEAD
            moment['turn'] = turn_players
            moments.append(moment)
=======
            def softmax(x):
                x = np.exp(x - np.max(x, axis=-1))
                return x / x.sum(axis=-1)

            action = random.choices(legal_actions, weights=softmax(p[legal_actions]))[0]

            moment['turn'] = self.env.turn()
            moment['action'] = action
>>>>>>> 939a53ea

            err = self.env.plays(moment['action'])
            if err:
                return None

            reward = self.env.reward()
            for player in self.env.players():
                moment['reward'][player] = reward.get(player, None)

            moments.append(moment)

        if len(moments) < 1:
            return None

        for player in self.env.players():
            ret = 0
            for i, m in reversed(list(enumerate(moments))):
                ret = (m['reward'][player] or 0) + self.args['gamma'] * ret
                moments[i]['return'][player] = ret

        episode = {
            'args': args, 'steps': len(moments),
            'outcome': self.env.outcome(),
            'moment': [
                bz2.compress(pickle.dumps(moments[i:i+self.args['compress_steps']]))
                for i in range(0, len(moments), self.args['compress_steps'])
            ]
        }

        return episode

    def execute(self, models, args):
        episode = self.generate(models, args)
        if episode is None:
            print('None episode in generation!')
        return episode<|MERGE_RESOLUTION|>--- conflicted
+++ resolved
@@ -64,19 +64,8 @@
                         moment['action_mask'][player] = action_mask
                         moment['action'][player] = action
 
-<<<<<<< HEAD
             moment['turn'] = turn_players
             moments.append(moment)
-=======
-            def softmax(x):
-                x = np.exp(x - np.max(x, axis=-1))
-                return x / x.sum(axis=-1)
-
-            action = random.choices(legal_actions, weights=softmax(p[legal_actions]))[0]
-
-            moment['turn'] = self.env.turn()
-            moment['action'] = action
->>>>>>> 939a53ea
 
             err = self.env.plays(moment['action'])
             if err:
