import random
import copy

import numpy as np

import torch
import torch.nn as nn
import torch.nn.functional as F

from handyrl.environment import BaseEnvironment



class FootballNet(nn.Module):
    class FootballHead(nn.Module):
        def __init__(self, units0, units1):
            super().__init__()
            self.fc = nn.Linear(units0, units1)
            self.bn = nn.BatchNorm1d(units1)
            self.head_p = nn.Linear(units1, 19, bias=False)
            #self.head_v = nn.Linear(units1, 1, bias=False)
            self.head_r = nn.Linear(units1, 1, bias=False)

        def forward(self, x):
            h = F.relu_(self.bn(self.fc(x)))
            p = self.head_p(h)
<<<<<<< HEAD
            #v = self.head_v(h)
            r = self.head_r(h)
            return {
                'policy': p,
                #'value': v,
                'return': r
            }
=======
            v = torch.tanh(self.head_v(h))
            r = torch.tanh(self.head_r(h))
            return {'policy': p, 'value': v, 'return': r}
>>>>>>> 13bc972d

    class CNNModel(nn.Module):
        def __init__(self, final_filters):
            super().__init__()
            self.conv1 = nn.Sequential(
                nn.Conv2d(53, 128, kernel_size=1, stride=1, bias=False),
                nn.ReLU(inplace=True),
                nn.Conv2d(128, 160, kernel_size=1, stride=1, bias=False),
                nn.ReLU(inplace=True),
                nn.Conv2d(160, 128, kernel_size=1, stride=1, bias=False),
                nn.ReLU(inplace=True)
            )
            self.pool1 = nn.AdaptiveAvgPool2d((1, 11))
            self.conv2 = nn.Sequential(
                nn.BatchNorm2d(128),
                nn.Conv2d(128, 160, kernel_size=(1, 1), stride=1, bias=False),
                nn.ReLU(inplace=True),
                nn.BatchNorm2d(160),
                nn.Conv2d(160, 96, kernel_size=(1, 1), stride=1, bias=False),
                nn.ReLU(inplace=True),
                nn.BatchNorm2d(96),
                nn.Conv2d(96, final_filters, kernel_size=(1, 1), stride=1, bias=False),
                nn.ReLU(inplace=True),
                nn.BatchNorm2d(final_filters),
            )
            self.pool2 = nn.AdaptiveAvgPool2d((1, 1))
            self.flatten = nn.Flatten()

        def forward(self, x):
            x = x['cnn_feature']
            x = torch.cat([
                x['2d'],
                x['left'].unsqueeze(-1).repeat(1, 1, 1, 11),
                x['right'].unsqueeze(-2).repeat(1, 1, 11, 1),
                x['scalar'].unsqueeze(-1).unsqueeze(-1).repeat(1, 1, 11, 11),
            ], 1)
            x = self.conv1(x)
            x = self.pool1(x)
            x = self.conv2(x)
            x = self.pool2(x)
            x = self.flatten(x)
            return x

    class ActionHistoryEncoder(nn.Module):
        def __init__(self, hidden_size=64, num_layers=2):
            super().__init__()
            self.action_emd = nn.Embedding(19, 8)
            self.rnn = nn.GRU(8, hidden_size, num_layers, batch_first=True)

        def forward(self, x):
            h = self.action_emd(x['action_history'])
            h = h.squeeze(dim=2)
            self.rnn.flatten_parameters()
            h, _ = self.rnn(h)
            return h

    def __init__(self):
        super().__init__()

        self.cnn = self.CNNModel(64)  # to control
        self.rnn = self.ActionHistoryEncoder(64, 2)
        self.head = self.FootballHead(157, 64)

    def forward(self, x, hidden):
        cnn_h = self.cnn(x)
        rnn_h = self.rnn(x)

        h = torch.cat([
            cnn_h.view(cnn_h.size(0), -1),
            rnn_h[:, -1, :],
            x['ball'],
            x['match'],
            x['control']], -1)
        o = self.head(h)

        return o


# feature
def feature_from_states(states, info, number):
    # observation list to input tensor

    HISTORY_LENGTH = 20

    obs_history_ = [s['observation'][number] for s in states[-HISTORY_LENGTH:]]
    obs_history = [obs_history_[0]] * (HISTORY_LENGTH - len(obs_history_)) + obs_history_
    obs = obs_history[-1]

    action_history_ = [s['action'][number] for s in states[-HISTORY_LENGTH:]]
    action_history = [0] * (HISTORY_LENGTH - len(action_history_ )) + action_history_

    """
    ・left players (x)
    ・left players (y)
    ・right players (x)
    ・right players (y)
    ・ball (x)
    ・ball (y)
    ・left goal (x)
    ・left goal (y)
    ・right goal (x)
    ・right goal (y)
    ・active (x)
    ・active (y)

    ・left players (x) - right players (x)
    ・left players (y) - right players (y)
    ・left players (x) - ball (x)
    ・left players (y) - ball (y)
    ・left players (x) - goal (x)
    ・left players (y) - goal (y)
    ・left players (x) - active (x)
    ・left players (y) - active (y)

    ・left players direction (x)
    ・left players direction (y)
    ・right players direction (x)
    ・right players direction (y)
    ・left players direction (x) - right players direction (x)
    ・left players direction (y) - right players direction (y)
    """

    # left players
    obs_left_team = np.array(obs['left_team'])
    left_player_x = obs_left_team[:, 0]
    left_player_y = obs_left_team[:, 1]

    # right players
    obs_right_team = np.array(obs['right_team'])
    right_player_x = obs_right_team[:, 0]
    right_player_y = obs_right_team[:, 1]

    # ball
    obs_ball = np.array(obs['ball'])
    ball_x = obs_ball[0]
    ball_y = obs_ball[1]
    ball_z = obs_ball[2]

    # goal
    left_goal, right_goal = [-1, 0], [1, 0]
    left_goal_x = left_goal[0]
    left_goal_y = left_goal[1]
    right_goal_x = right_goal[0]
    right_goal_y = right_goal[1]

    # side line
    side_line_y = [-.42, .42]
    side_line_y_top = side_line_y[0]
    side_line_y_bottom = side_line_y[1]

    # active
    active = np.array(obs['active'])
    active_player_x = obs_left_team[active][0]
    active_player_y = obs_left_team[active][1]

    # left players - right players
    left_minus_right_player_x = obs_left_team[:, 0][..., None] - obs_right_team[:, 0]
    left_minus_right_player_y = obs_left_team[:, 1][..., None] - obs_right_team[:, 1]

    # left players - ball
    left_minus_ball_x = obs_left_team[:, 0] - obs_ball[0]
    left_minus_ball_y = obs_left_team[:, 1] - obs_ball[1]

    # left players - right goal
    left_minus_right_goal_x = obs_left_team[:, 0] - right_goal[0]
    left_minus_right_goal_y = obs_left_team[:, 1] - right_goal[1]

    # left players - left goal
    left_minus_left_goal_x = obs_left_team[:, 0] - left_goal[0]
    left_minus_left_goal_y = obs_left_team[:, 1] - left_goal[1]

    # right players - right goal
    right_minus_right_goal_x = obs_right_team[:, 0] - right_goal[0]
    right_minus_right_goal_y = obs_right_team[:, 1] - right_goal[1]

    # right players - left goal
    right_minus_left_goal_x = obs_right_team[:, 0] - left_goal[0]
    right_minus_left_goal_y = obs_right_team[:, 1] - left_goal[1]

    # left players (x) - active
    left_minus_active_x = obs_left_team[:, 0] - obs_left_team[active][0]
    left_minus_active_y = obs_left_team[:, 1] - obs_left_team[active][1]

    # right player - ball
    right_minus_ball_x = obs_right_team[:, 0] - obs_ball[0]
    right_minus_ball_y = obs_right_team[:, 1] - obs_ball[1]

    # right player - active
    right_minus_active_x = obs_right_team[:, 0] - obs_left_team[active][0]
    right_minus_active_y = obs_right_team[:, 1] - obs_left_team[active][1]

    # left player - side line
    left_minus_side_top = np.abs(obs_left_team[:, 1] - side_line_y[0])
    left_minus_side_bottom = np.abs(obs_left_team[:, 1] - side_line_y[1])

    # right player - side line
    right_minus_side_top = np.abs(obs_right_team[:, 1] - side_line_y[0])
    right_minus_side_bottom = np.abs(obs_right_team[:, 1] - side_line_y[1])

    # left players direction
    obs_left_team_direction = np.array(obs['left_team_direction'])
    left_player_direction_x = obs_left_team_direction[:, 0]
    left_player_direction_y = obs_left_team_direction[:, 1]

    # right players direction
    obs_right_team_direction = np.array(obs['right_team_direction'])
    right_player_direction_x = obs_right_team_direction[:, 0]
    right_player_direction_y = obs_right_team_direction[:, 1]

    # ball direction
    obs_ball_direction = np.array(obs['ball_direction'])
    ball_direction_x = obs_ball_direction[0]
    ball_direction_y = obs_ball_direction[1]
    ball_direction_z = obs_ball_direction[2]

    # left players direction - right players direction
    left_minus_right_player_direction_x = obs_left_team_direction[:, 0][..., None] - obs_right_team_direction[:, 0]
    left_minus_right_player_direction_y = obs_left_team_direction[:, 1][..., None] - obs_right_team_direction[:, 1]

    # left players direction - ball direction
    left_minus_ball_direction_x = obs_left_team_direction[:, 0] - obs_ball_direction[0]
    left_minus_ball_direction_y = obs_left_team_direction[:, 1] - obs_ball_direction[1]

    # right players direction - ball direction
    right_minus_ball_direction_x = obs_right_team_direction[:, 0] - obs_ball_direction[0]
    right_minus_ball_direction_y = obs_right_team_direction[:, 1] - obs_ball_direction[1]

    # ball rotation
    obs_ball_rotation = np.array(obs['ball_rotation'])
    ball_rotation_x = obs_ball_rotation[0]
    ball_rotation_y = obs_ball_rotation[1]
    ball_rotation_z = obs_ball_rotation[2]

    cnn_scalar = np.stack([
        active_player_x,
        active_player_y,
        ball_x,
        ball_y,
        ball_z,
        left_goal_x,
        left_goal_y,
        right_goal_x,
        right_goal_y,
        side_line_y_top,
        side_line_y_bottom,
        ball_direction_x,
        ball_direction_y,
        ball_direction_z,
        ball_rotation_x,
        ball_rotation_y,
        ball_rotation_z,
    ]).astype(np.float32)

    cnn_left = np.stack([
        left_player_x,
        left_player_y,
        left_minus_active_x,
        left_minus_active_y,
        left_minus_right_goal_x,
        left_minus_right_goal_y,
        left_minus_left_goal_x,
        left_minus_left_goal_y,
        left_minus_side_top,
        left_minus_side_bottom,
        left_minus_ball_x,
        left_minus_ball_y,
        left_minus_ball_direction_x,
        left_minus_ball_direction_y,
        left_player_direction_x,
        left_player_direction_y,
    ]).astype(np.float32)

    cnn_right = np.stack([
        right_player_x,
        right_player_y,
        right_minus_active_x,
        right_minus_active_y,
        right_minus_right_goal_x,
        right_minus_right_goal_y,
        right_minus_left_goal_x,
        right_minus_left_goal_y,
        right_minus_side_top,
        right_minus_side_bottom,
        right_minus_ball_x,
        right_minus_ball_y,
        right_minus_ball_direction_x,
        right_minus_ball_direction_y,
        right_player_direction_x,
        right_player_direction_y,
    ]).astype(np.float32)

    cnn_2d = np.stack([
        left_minus_right_player_x,
        left_minus_right_player_y,
        left_minus_right_player_direction_x,
        left_minus_right_player_direction_y,
    ]).astype(np.float32)

    # ball
    BALL_OWEND_1HOT = {-1: [0, 0], 0: [1, 0], 1: [0, 1]}
    ball_owned_team_ = obs['ball_owned_team']
    ball_owned_team = BALL_OWEND_1HOT[ball_owned_team_]  # {-1, 0, 1} None, self, opponent
    PLAYER_1HOT = np.concatenate([np.eye(11), np.zeros((1, 11))])
    ball_owned_player_ = PLAYER_1HOT[obs['ball_owned_player']]  # {-1, N-1}
    if ball_owned_team_ == -1:
        my_ball_owned_player = PLAYER_1HOT[-1]
        op_ball_owned_player = PLAYER_1HOT[-1]
    elif ball_owned_team_ == 0:
        my_ball_owned_player = ball_owned_player_
        op_ball_owned_player = PLAYER_1HOT[-1]
    else:
        my_ball_owned_player = PLAYER_1HOT[-1]
        op_ball_owned_player = ball_owned_player_

    ball_features = np.concatenate([
        obs['ball'],
        obs['ball_direction'],
        obs['ball_rotation']
    ]).astype(np.float32)

    # self team
    left_team_features = np.concatenate([
        [[1] for _ in obs['left_team']],  # left team flag
        obs['left_team'],  # position
        obs['left_team_direction'],
        [[v] for v in obs['left_team_tired_factor']],
        [[v] for v in obs['left_team_yellow_card']],
        [[v] for v in obs['left_team_active']],
        my_ball_owned_player[...,np.newaxis]
    ], axis=1).astype(np.float32)

    left_team_indice = np.arange(0, 11, dtype=np.int32)

    # opponent team
    right_team_features = np.concatenate([
        [[0] for _ in obs['right_team']],  # right team flag
        obs['right_team'],  # position
        obs['right_team_direction'],
        [[v] for v in obs['right_team_tired_factor']],
        [[v] for v in obs['right_team_yellow_card']],
        [[v] for v in obs['right_team_active']],
        op_ball_owned_player[...,np.newaxis]
    ], axis=1).astype(np.float32)

    right_team_indice = np.arange(0, 11, dtype=np.int32)

    # distance information
    def get_distance(xy1, xy2):
        return (((xy1 - xy2) ** 2).sum(axis=-1)) ** 0.5

    def get_line_distance(x1, x2):
        return np.abs(x1 - x2)

    def multi_scale(x, scale):
        return 2 / (1 + np.exp(-np.array(x)[..., np.newaxis] / np.array(scale)))

    both_team = np.array(obs['left_team'] + obs['right_team'], dtype=np.float32)
    ball = np.array([obs['ball'][:2]], dtype=np.float32)
    goal = np.array([[-1, 0], [1, 0]], dtype=np.float32)
    goal_line_x = np.array([-1, 1], dtype=np.float32)
    side_line_y = np.array([-.42, .42], dtype=np.float32)

    # ball <-> goal, goal line, side line distance
    b2g_distance = get_distance(ball, goal)
    b2gl_distance = get_line_distance(ball[0][0], goal_line_x)
    b2sl_distance = get_line_distance(ball[0][1], side_line_y)
    b2o_distance = np.concatenate([
        b2g_distance, b2gl_distance, b2sl_distance
    ], axis=-1)

    # player <-> ball, goal, back line, side line distance
    p2b_distance = get_distance(both_team[:,np.newaxis,:], ball[np.newaxis,:,:])
    p2g_distance = get_distance(both_team[:,np.newaxis,:], goal[np.newaxis,:,:])
    p2gl_distance = get_line_distance(both_team[:,:1], goal_line_x[np.newaxis,:])
    p2sl_distance = get_line_distance(both_team[:,1:], side_line_y[np.newaxis,:])
    p2bo_distance = np.concatenate([
        p2b_distance, p2g_distance, p2gl_distance, p2sl_distance
    ], axis=-1)

    # player <-> player distance
    p2p_distance = get_distance(both_team[:,np.newaxis,:], both_team[np.newaxis,:,:])

    # controlled player information
    control_flag_ = np.array(PLAYER_1HOT[obs['active']], dtype=np.float32)
    control_flag = np.concatenate([control_flag_, np.zeros(len(obs['right_team']), dtype=np.float32)])[...,np.newaxis]

    # controlled status information
    DIR = [
        [-1, 0], [-.707, -.707], [0,  1], [ .707, -.707],  # L, TL, T, TR
        [ 1, 0], [ .707,  .707], [0, -1], [-.707,  .707]   # R, BR, B, BL
    ]

    sticky_direction = DIR[np.where(obs['sticky_actions'][:8] == 1)[0][0]] if 1 in obs['sticky_actions'][:8] else [0, 0]
    sticky_flags = obs['sticky_actions'][8:]

    control_features = np.concatenate([
        sticky_direction,
        sticky_flags,
    ]).astype(np.float32)

    # Match state
    if obs['steps_left'] > info['half_step']:
        steps_left_half = obs['steps_left'] - info['half_step']
    else:
        steps_left_half = obs['steps_left']
    match_features = np.concatenate([
        multi_scale(obs['score'], [1, 3]).ravel(),
        multi_scale(obs['score'][0] - obs['score'][1], [1, 3]),
        multi_scale(obs['steps_left'], [10, 100, 1000, 10000]),
        multi_scale(steps_left_half, [10, 100, 1000, 10000]),
        ball_owned_team,
    ]).astype(np.float32)

    mode_index = np.array([obs['game_mode']], dtype=np.int32)

    action_history = np.array(action_history, dtype=np.int32)[..., None]

    return {
        # features
        'ball': ball_features,
        'match': match_features,
        #'player': {
        #    'self': left_team_features,
        #    'opp': right_team_features
        #},
        'control': control_features,
        #'player_index': {
        #    'self': left_team_indice,
        #    'opp': right_team_indice
        #},
        'mode_index': mode_index,
        'control_flag': control_flag,
        # distances
        #'distance': {
        #    'p2p': p2p_distance,
        #    'p2bo': p2bo_distance,
        #    'b2o': b2o_distance
        #},
        # CNN
        'cnn_feature': {
            'scalar': cnn_scalar,
            'left': cnn_left,
            'right': cnn_right,
            '2d': cnn_2d
        },
        'action_history': action_history
    }


# https://github.com/Kaggle/kaggle-environments/blob/master/kaggle_environments/envs/football/helpers.py

import enum

class Action(enum.IntEnum):
    Idle = 0
    Left = 1
    TopLeft = 2
    Top = 3
    TopRight = 4
    Right = 5
    BottomRight = 6
    Bottom = 7
    BottomLeft = 8
    LongPass= 9
    HighPass = 10
    ShortPass = 11
    Shot = 12
    Sprint = 13
    ReleaseDirection = 14
    ReleaseSprint = 15
    Slide = 16
    Dribble = 17
    ReleaseDribble = 18

sticky_index_to_action = [
    Action.Left,
    Action.TopLeft,
    Action.Top,
    Action.TopRight,
    Action.Right,
    Action.BottomRight,
    Action.Bottom,
    Action.BottomLeft,
    Action.Sprint,
    Action.Dribble
]

action_to_sticky_index = {
    a: index for index, a in enumerate(sticky_index_to_action)
}

class PlayerRole(enum.IntEnum):
    GoalKeeper = 0
    CenterBack = 1
    LeftBack = 2
    RightBack = 3
    DefenceMidfield = 4
    CentralMidfield = 5
    LeftMidfield = 6
    RIghtMidfield = 7
    AttackMidfield = 8
    CentralFront = 9


class GameMode(enum.IntEnum):
    Normal = 0
    KickOff = 1
    GoalKick = 2
    FreeKick = 3
    Corner = 4
    ThrowIn = 5
    Penalty = 6


class Environment(BaseEnvironment):
    ACTION_LEN = 19
    CONTROLLED_PLAYERS = 1
    FINISH_BY_GOAL = True

    def __init__(self, args=None):
        self.env = None
        args = args if args is not None else {}
        self.limit_step = args.get('limit_step', 1000)

    def reset(self, args=None):
        if self.env is None:
            from gfootball.env import create_environment

            self.env = create_environment(
                env_name="11_vs_11_stochastic",
                representation='raw',
                write_full_episode_dumps=True,
                logdir='videos',
                write_video=True,
                number_of_left_players_agent_controls=self.CONTROLLED_PLAYERS,
                number_of_right_players_agent_controls=self.CONTROLLED_PLAYERS,
                other_config_options={'action_set': 'v2'})

        self.env.render()
        obs = self.env.reset()
        self.update({'observation': obs, 'action': [0] * self.CONTROLLED_PLAYERS * 2}, reset=True)

    def update(self, state, reset):
        if reset:
            self.done = False
            self.prev_score = [0, 0]
            self.states = []
            self.half_step = 1500
            self.reserved_action = [None, None]
        else:
            self.prev_score = self.score()

        state = copy.deepcopy(state)
        state = self._preprocess_state(state)
        self.states.append(state)

        if reset:
            self.half_step = state['observation'][0]['steps_left'] // 2

    def step(self, actions):
        # state transition function
        # action is integer (0 ~ 18)
        actions = copy.deepcopy(actions)
        for i, res_action in enumerate(self.reserved_action):
            if res_action is not None:
                actions[i] = res_action

        # step environment
        flat_actions = [actions[0], actions[1]]
        obs, _, self.done, _ = self.env.step(flat_actions)
        self.update({'observation': obs, 'action': flat_actions}, reset=False)

    def diff_info(self):
        return self.states[-1]

    def turns(self):
        return self.players()

    def players(self):
        return [0, 1]

    def terminal(self):
        # check whether the state is terminal
        return self.done \
            or len(self.states) > self.limit_step \
            or (self.FINISH_BY_GOAL and sum(self.score().values()) > 0)

    def score(self):
        if len(self.states) == 0:
            return [0, 0]
        state = self.states[-1]
        return {p: state['observation'][0]['score'][p] for p in self.players()}

    def reward(self):
        prev_score = self.prev_score
        score = self.score()

        print(prev_score, score)

        rewards = {}
        for p in self.players():
            r = 1.0 * (score[p] - prev_score[p]) - 1.0 * (score[1 - p] - prev_score[1 - p])
            rewards[p] = r

        return rewards

    def outcome(self):
        scores = self.score()
        if scores[0] > scores[1]:
            return {0: 1, 1: -1}
        elif scores[0] < scores[1]:
            return {0: -1, 1: 1}
        return {0: 0, 1: 0}

    def legal_actions(self, player, number=0):
        # legal action list
        return list(range(self.ACTION_LEN))

    def raw_observation(self, player):
        return self.states[-1]['observation'][player]

    def observation(self, player, number=0):
        # input feature for neural nets
        info = {'half_step': self.half_step}
        return feature_from_states(self.states, info, player * self.CONTROLLED_PLAYERS + number)

    def _preprocess_state(self, state):
        if state is None:
            return state

        # in ball-dead state, set ball owned player and team
        for o in state['observation']:
            mode = o['game_mode']
            if mode == GameMode.FreeKick or \
                mode == GameMode.Corner or \
                mode == GameMode.Penalty or \
                mode == GameMode.GoalKick:
                # find nearest player and team
                def dist(xy1, xy2):
                    return ((xy1[0] - xy2[0]) ** 2 + (xy1[1] - xy2[1]) ** 2) ** 0.5
                team_player_position = [(0, i, p) for i, p in enumerate(o['left_team'])] + \
                    [(1, i, p) for i, p in enumerate(o['right_team'])]
                distances = [(t[0], t[1], dist(t[2], o['ball'][:2])) for t in team_player_position]
                distances = sorted(distances, key=lambda x: x[2])

                o['ball_owned_team'] = distances[0][0]
                o['ball_owned_player'] = distances[0][1]

        return state

    def rule_based_action(self, player=None, number=0, key=None):
        if key is None:
            key = 'builtin_ai'

        if key == 'builtin_ai':
            return 19
        elif key == 'idle':
            return 14
        elif key == 'right':
            return 5

    def net(self):
        return FootballNet()


if __name__ == '__main__':
    e = Environment()
    for _ in range(1):
        e.reset()
        o = e.observation(0)
        while not e.terminal():
            # print(e)
            _ = e.observation(0)
            _ = e.observation(1)
            #print(e.raw_observation(0)[0]['steps_left'])
            action_list = [0, 0]
            action_list[0] = random.choice(e.legal_actions(0))
            action_list[1] = 19
            print(len(e.states), action_list)
            e.step(action_list)
            print(e.reward())
            if sum(e.score().values()) > 0:
                print('goal!')
        print(e.outcome())<|MERGE_RESOLUTION|>--- conflicted
+++ resolved
@@ -18,25 +18,15 @@
             self.fc = nn.Linear(units0, units1)
             self.bn = nn.BatchNorm1d(units1)
             self.head_p = nn.Linear(units1, 19, bias=False)
-            #self.head_v = nn.Linear(units1, 1, bias=False)
+            self.head_v = nn.Linear(units1, 1, bias=False)
             self.head_r = nn.Linear(units1, 1, bias=False)
 
         def forward(self, x):
             h = F.relu_(self.bn(self.fc(x)))
             p = self.head_p(h)
-<<<<<<< HEAD
-            #v = self.head_v(h)
-            r = self.head_r(h)
-            return {
-                'policy': p,
-                #'value': v,
-                'return': r
-            }
-=======
             v = torch.tanh(self.head_v(h))
             r = torch.tanh(self.head_r(h))
             return {'policy': p, 'value': v, 'return': r}
->>>>>>> 13bc972d
 
     class CNNModel(nn.Module):
         def __init__(self, final_filters):
