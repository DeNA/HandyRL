# Copyright (c) 2020 DeNA Co., Ltd.
# Licensed under The MIT License [see LICENSE for details]

# implementation of Tic-Tac-Toe

import copy
import random

import numpy as np
import torch
import torch.nn as nn
import torch.nn.functional as F

from ..environment import BaseEnvironment
from ..search import MonteCarloTree
from ..model import to_torch


class Conv(nn.Module):
    def __init__(self, filters0, filters1, kernel_size, bn, bias=True):
        super().__init__()
        if bn:
            bias = False
        self.conv = nn.Conv2d(
            filters0, filters1, kernel_size,
            stride=1, padding=kernel_size//2, bias=bias
        )
        self.bn = nn.BatchNorm2d(filters1) if bn else None

    def forward(self, x):
        h = self.conv(x)
        if self.bn is not None:
            h = self.bn(h)
        return h


class Head(nn.Module):
    def __init__(self, input_size, out_filters, outputs):
        super().__init__()

        self.board_size = input_size[1] * input_size[2]
        self.out_filters = out_filters

        self.conv = Conv(input_size[0], out_filters, 1, bn=False)
        self.activation = nn.LeakyReLU(0.1)
        self.fc = nn.Linear(self.board_size * out_filters, outputs, bias=False)

    def forward(self, x):
        h = self.activation(self.conv(x))
        h = self.fc(h.view(-1, self.board_size * self.out_filters))
        return h


class SimpleConv2dModel(nn.Module):
    def __init__(self):
        super().__init__()
        layers, filters = 3, 32

        self.conv = nn.Conv2d(3, filters, 3, stride=1, padding=1)
        self.blocks = nn.ModuleList([Conv(filters, filters, 3, bn=True) for _ in range(layers)])
        self.head_p = Head((filters, 3, 3), 2, 9)
        self.head_v = Head((filters, 3, 3), 1, 1)

    def forward(self, x, hidden=None):
        h = F.relu(self.conv(x))
        for block in self.blocks:
            h = F.relu(block(h))
        h_p = self.head_p(h)
        h_v = self.head_v(h)

        return {'policy': h_p, 'value': torch.tanh(h_v)}


class MuZero(nn.Module):
    class Representation(nn.Module):
        ''' Conversion from observation to inner abstract state '''
        def __init__(self, input_dim, layers, filters):
            super().__init__()
            self.layer0 = Conv(input_dim, filters, 3, bn=True)
            self.blocks = nn.ModuleList([Conv(filters, filters, 3, bn=True) for _ in range(layers)])

        def forward(self, x):
            h = F.relu(self.layer0(x))
            for block in self.blocks:
                h = block(h)
            return h

        def inference(self, x):
            self.eval()
            with torch.no_grad():
                rp = self(to_torch(x).unsqueeze(0))
            return rp.cpu().numpy().squeeze(0)

    class Prediction(nn.Module):
        ''' Policy and value prediction from inner abstract state '''
        def __init__(self, internal_size, num_players, action_length):
            super().__init__()
            self.head_p = Head(internal_size, 4, num_players * action_length)
            self.head_v = Head(internal_size, 2, num_players)

        def forward(self, rp):
            p = self.head_p(rp)
            v = self.head_v(rp)
            return p, torch.tanh(v)

        def inference(self, rp):
            self.eval()
            with torch.no_grad():
                p, v = self(to_torch(rp).unsqueeze(0))
            return p.cpu().numpy().squeeze(0), v.cpu().numpy().squeeze(0)

    class Dynamics(nn.Module):
        '''Abstract state transition'''
        def __init__(self, rp_shape, layers, num_players, action_length, action_filters):
            super().__init__()
            self.action_shape = action_filters, rp_shape[1], rp_shape[2]
            filters = rp_shape[0]
            self.action_embedding = nn.Embedding(num_players * action_length, embedding_dim=np.prod(self.action_shape))
            self.layer0 = Conv(filters + action_filters, filters, 3, bn=True)
            self.blocks = nn.ModuleList([Conv(filters, filters, 3, bn=True) for _ in range(layers)])

        def forward(self, rp, a):
            arp = self.action_embedding(a).view(-1, *self.action_shape)
            h = torch.cat([rp, arp], dim=1)
            h = self.layer0(h)
            for block in self.blocks:
                h = block(h)
            return h

        def inference(self, rp, a):
            self.eval()
            with torch.no_grad():
                rp = self(to_torch(rp).unsqueeze(0), to_torch(a).unsqueeze(0))
            return rp.cpu().numpy().squeeze(0)

    def __init__(self):
        super().__init__()
        self.num_players = 2
        self.action_length = 9
        self.input_size = 3, 3, 3
        layers, filters = 3, 32
        internal_size = (filters, *self.input_size[1:])
        self.planning_args = {
            'root_noise_alpha': 0.15,
            'root_noise_coef': 0.25,
        }

        self.nets = nn.ModuleDict({
            'representation': self.Representation(self.input_size[0], layers, filters),
            'prediction': self.Prediction(internal_size, self.num_players, self.action_length),
            'dynamics': self.Dynamics(internal_size, layers, self.num_players, self.action_length, 2),
        })

    def init_hidden(self, batch_size=None):
        return {}

    def forward(self, x, hidden, action=None):
        if 'representation' not in hidden:
            rp = self.nets['representation'](x)
        else:
            rp = hidden['representation']
        p, v = self.nets['prediction'](rp)
        outputs = {'policy': p, 'value': v}

        if action is not None:
            next_rp = self.nets['dynamics'](rp, action)
            outputs['hidden'] = {'representation': next_rp}
        return outputs

    def inference(self, x, hidden=None, num_simulations=30):
        tree = MonteCarloTree(self.nets, self.planning_args)
        p, v = tree.think(x, num_simulations)
        return {'policy': p, 'value': v}



class Environment(BaseEnvironment):
    X, Y = 'ABC',  '123'
    BLACK, WHITE = 1, -1
    C = {0: '_', BLACK: 'O', WHITE: 'X'}

    def __init__(self, args=None):
        super().__init__()
        self.reset()

    def reset(self, args=None):
        self.board = np.zeros((3, 3))  # (x, y)
        self.color = self.BLACK
        self.win_color = 0
        self.record = []

    def action2str(self, a, _=None):
        pos = a % 9
        return self.X[pos // 3] + self.Y[pos % 3]

    def str2action(self, s, player):
        pos = self.X.find(s[0]) * 3 + self.Y.find(s[1])
        return pos + 9 * player

    def record_string(self):
        return ' '.join([self.action2str(a) for a in self.record])

    def __str__(self):
        s = '  ' + ' '.join(self.Y) + '\n'
        for i in range(3):
            s += self.X[i] + ' ' + ' '.join([self.C[self.board[i, j]] for j in range(3)]) + '\n'
        s += 'record = ' + self.record_string()
        return s

    def play(self, action, _=None):
        # state transition function
        # action is integer (0 ~ 8)
        pos = action % 9
        x, y = pos // 3, pos % 3
        self.board[x, y] = self.color

        # check winning condition
        win = self.board[x, :].sum() == 3 * self.color \
            or self.board[:, y].sum() == 3 * self.color \
            or (x == y and np.diag(self.board, k=0).sum() == 3 * self.color) \
            or (x == 2 - y and np.diag(self.board[::-1, :], k=0).sum() == 3 * self.color)

        if win:
            self.win_color = self.color

        self.color = -self.color
        self.record.append(action)

    def diff_info(self, _):
        if len(self.record) == 0:
            return ""
        return self.action2str(self.record[-1])

    def update(self, info, reset):
        if reset:
            self.reset()
        else:
            action = self.str2action(info, self.turn())
            self.play(action)

    def turn(self):
        return self.players()[len(self.record) % 2]

    def terminal(self):
        # check whether the state is terminal
        return self.win_color != 0 or len(self.record) == 3 * 3

    def outcome(self):
        # terminal outcome
        outcomes = [0, 0]
        if self.win_color > 0:
            outcomes = [1, -1]
        if self.win_color < 0:
            outcomes = [-1, 1]
        return {p: outcomes[idx] for idx, p in enumerate(self.players())}

    def legal_actions(self, _=None):
        # legal action list
        player = self.turn()
        return [pos + 9 * player for pos in range(3 * 3) if self.board[pos // 3, pos % 3] == 0]

    def action_length(self):
        # maximum size of policy (it determines output size of policy function)
        return 3 * 3

    def players(self):
        return [0, 1]

    def net(self):
<<<<<<< HEAD
        return MuZero
=======
        return SimpleConv2dModel()
>>>>>>> 9d25a659

    def observation(self, player=None):
        # input feature for neural nets
        a = np.stack([
            np.ones_like(self.board) if self.turn() == 0 else np.zeros_like(self.board),
            self.board == self.BLACK,
            self.board == self.WHITE,
        ]).astype(np.float32)
        return a


if __name__ == '__main__':
    e = Environment()
    for _ in range(100):
        e.reset()
        while not e.terminal():
            print(e)
            actions = e.legal_actions()
            print([e.action2str(a) for a in actions])
            e.play(random.choice(actions))
        print(e)
        print(e.outcome())<|MERGE_RESOLUTION|>--- conflicted
+++ resolved
@@ -133,11 +133,12 @@
                 rp = self(to_torch(rp).unsqueeze(0), to_torch(a).unsqueeze(0))
             return rp.cpu().numpy().squeeze(0)
 
-    def __init__(self):
-        super().__init__()
-        self.num_players = 2
-        self.action_length = 9
-        self.input_size = 3, 3, 3
+    def __init__(self, env, obs, action_length):
+        super().__init__()
+        self.num_players = len(env.players())
+        self.action_length = action_length
+        self.input_size = obs.shape
+
         layers, filters = 3, 32
         internal_size = (filters, *self.input_size[1:])
         self.planning_args = {
@@ -267,11 +268,8 @@
         return [0, 1]
 
     def net(self):
-<<<<<<< HEAD
-        return MuZero
-=======
-        return SimpleConv2dModel()
->>>>>>> 9d25a659
+        obs = self.observation(self.players()[0])
+        return MuZero(self, obs, 9)
 
     def observation(self, player=None):
         # input feature for neural nets
