# Copyright (c) 2020 DeNA Co., Ltd.
# Licensed under The MIT License [see LICENSE for details]

# implementation of Geister

import random
import itertools

import numpy as np
import torch
import torch.nn as nn
import torch.nn.functional as F

from ..environment import BaseEnvironment


class ConvLSTMCell(nn.Module):
    def __init__(self, input_dim, hidden_dim, kernel_size, bias):
        super().__init__()

        self.input_dim = input_dim
        self.hidden_dim = hidden_dim

        self.kernel_size = kernel_size
        self.padding = kernel_size[0] // 2, kernel_size[1] // 2
        self.bias = bias

        self.conv = nn.Conv2d(
            in_channels=self.input_dim + self.hidden_dim,
            out_channels=4 * self.hidden_dim,
            kernel_size=self.kernel_size,
            padding=self.padding,
            bias=self.bias
        )

    def init_hidden(self, input_size, batch_size):
        if batch_size is None:  # for inference
            return tuple([
                np.zeros((self.hidden_dim, *input_size), dtype=np.float32),
                np.zeros((self.hidden_dim, *input_size), dtype=np.float32)
            ])
        else:  # for training
            return tuple([
                torch.zeros(*batch_size, self.hidden_dim, *input_size),
                torch.zeros(*batch_size, self.hidden_dim, *input_size)
            ])

    def forward(self, input_tensor, cur_state):
        h_cur, c_cur = cur_state

        combined = torch.cat([input_tensor, h_cur], dim=-3)  # concatenate along channel axis
        combined_conv = self.conv(combined)

        cc_i, cc_f, cc_o, cc_g = torch.split(combined_conv, self.hidden_dim, dim=-3)
        i = torch.sigmoid(cc_i)
        f = torch.sigmoid(cc_f)
        o = torch.sigmoid(cc_o)
        g = torch.tanh(cc_g)

        c_next = f * c_cur + i * g
        h_next = o * torch.tanh(c_next)

        return h_next, c_next


# Deep Repeated Conv-LSTM (https://arxiv.org/abs/1901.03559)
# increases expressive power with fewer parameters
# by repeatedly computing multi-layer convolutional LSTM.
# When num_repeats=1, it is simply a multi-layer Conv-LSTM.

class DRC(nn.Module):
    def __init__(self, num_layers, input_dim, hidden_dim, kernel_size=3, bias=True):
        super().__init__()
        self.num_layers = num_layers

        blocks = []
        for _ in range(self.num_layers):
            blocks.append(ConvLSTMCell(
                input_dim=input_dim,
                hidden_dim=hidden_dim,
                kernel_size=(kernel_size, kernel_size),
                bias=bias
            ))
        self.blocks = nn.ModuleList(blocks)

    def init_hidden(self, input_size, batch_size):
        hs, cs = [], []
        for block in self.blocks:
            h, c = block.init_hidden(input_size, batch_size)
            hs.append(h)
            cs.append(c)
        return hs, cs

    def forward(self, x, hidden, num_repeats):
        if hidden is None:
            hidden = self.init_hidden(x.shape[-2:], x.shape[:-3])

        hs, cs = hidden
        for _ in range(num_repeats):
            for i, block in enumerate(self.blocks):
                hs[i], cs[i] = block(x, (hs[i], cs[i]))

        return hs[-1], (hs, cs)


class Conv2dHead(nn.Module):
    def __init__(self, input_shape, filters, output_filters):
        super().__init__()
        self.outputs = input_shape[1] * input_shape[2] * output_filters

        self.conv1 = nn.Conv2d(input_shape[0], filters, kernel_size=3, stride=1, padding=1, bias=False)
        self.bn = nn.BatchNorm2d(filters)
        self.conv2 = nn.Conv2d(filters, output_filters, kernel_size=1, bias=False)

    def forward(self, x):
        h = F.relu(self.bn(self.conv1(x)))
        h = self.conv2(h).view(-1, self.outputs)
        return h


class ScalarHead(nn.Module):
    def __init__(self, input_shape, filters, outputs):
        super().__init__()
        self.hidden_units = input_shape[1] * input_shape[2] * filters

        self.conv = nn.Conv2d(input_shape[0], filters, kernel_size=1, bias=False)
        self.bn = nn.BatchNorm2d(filters)
        self.fc = nn.Linear(input_shape[1] * input_shape[2] * filters, outputs, bias=False)

    def forward(self, x):
        h = F.relu(self.bn(self.conv(x)))
        h = self.fc(h.view(-1, self.hidden_units))
        return h


class GeisterNet(nn.Module):
    def __init__(self, obs):
        super().__init__()

        layers, filters, p_filters = 3, 32, 8
        input_channels = obs['scalar'].shape[0] + obs['board'].shape[0]
        self.input_size = (input_channels, 6, 6)

        self.conv1 = nn.Conv2d(input_channels, filters, kernel_size=3, stride=1, padding=1, bias=False)
        self.bn1 = nn.BatchNorm2d(filters)
        self.body = DRC(layers, filters, filters)

        self.head_p_move = Conv2dHead((filters * 2, 6, 6), p_filters, 4)
        self.head_p_set = nn.Linear(1, 70, bias=True)
        self.head_v = ScalarHead((filters * 2, 6, 6), 1, 1)
        self.head_r = ScalarHead((filters * 2, 6, 6), 1, 1)

    def init_hidden(self, batch_size=None):
        return self.body.init_hidden(self.input_size[1:], batch_size)

    def forward(self, x, hidden):
        b, s = x['board'], x['scalar']
        h_s = s.view(*s.size(), 1, 1).repeat(1, 1, 6, 6)
        h = torch.cat([h_s, b], -3)

        h_e = F.relu(self.bn1(self.conv1(h)))
        h, hidden = self.body(h_e, hidden, num_repeats=3)
        h = torch.cat([h_e, h], -3)

        h_p_move = self.head_p_move(h)
        turn_color = s[:, :1]
        h_p_set = self.head_p_set(turn_color)
        h_p = torch.cat([h_p_move, h_p_set], -1)
        h_v = self.head_v(h)
        h_r = self.head_r(h)

        return {'policy': h_p, 'value': torch.tanh(h_v), 'return': h_r, 'hidden': hidden}


class Environment(BaseEnvironment):
    X, Y = 'ABCDEF', '123456'
    BLACK, WHITE = 0, 1
    BLUE, RED = 0, 1
    C = 'BW'
    T = 'BR'
    P = {-1: '_', 0: 'B', 1: 'R', 2: 'b', 3: 'r', 4: '*'}
    # original positions to set pieces
    OPOS = [
        ['B2', 'C2', 'D2', 'E2', 'B1', 'C1', 'D1', 'E1'],
        ['E5', 'D5', 'C5', 'B5', 'E6', 'D6', 'C6', 'B6'],
    ]
    # goal positions
    GPOS = np.array([
        [(-1, 5), (6, 5)],
        [(-1, 0), (6, 0)]
    ], dtype=np.int32)

    D = np.array([(-1, 0), (0, -1), (0, 1), (1, 0)], dtype=np.int32)
    OSEQ = list(itertools.combinations([i for i in range(8)], 4))

    def __init__(self, args=None):
        super().__init__()
        self.reset()

    def reset(self, args={}):
        self.args = args
        self.board = -np.ones((6, 6), dtype=np.int32)  # (x, y) -1 is empty
        self.color = self.BLACK
        self.turn_count = -2  # before setting original positions
        self.win_color = None
        self.piece_cnt = np.zeros(4, dtype=np.int32)
        self.board_index = -np.ones((6, 6), dtype=np.int32)
        self.piece_position = np.zeros((2 * 8, 2), dtype=np.int32)
        self.record = []
        self.captured_type = None
        self.layouts = {}

    def put_piece(self, piece, pos, piece_idx):
        self.board[pos[0], pos[1]] = piece
        self.piece_position[piece_idx] = pos
        self.board_index[pos[0], pos[1]] = piece_idx
        self.piece_cnt[piece] += 1

    def remove_piece(self, piece, pos):
        self.board[pos[0], pos[1]] = -1
        piece_idx = self.board_index[pos[0], pos[1]]
        self.board_index[pos[0], pos[1]] = -1
        self.piece_position[piece_idx] = np.array((-1, -1))
        self.piece_cnt[piece] -= 1

    def move_piece(self, piece, pos_from, pos_to):
        self.board[pos_from[0], pos_from[1]] = -1
        self.board[pos_to[0], pos_to[1]] = piece
        piece_idx = self.board_index[pos_from[0], pos_from[1]]
        self.board_index[pos_from[0], pos_from[1]] = -1
        self.board_index[pos_to[0], pos_to[1]] = piece_idx
        self.piece_position[piece_idx] = pos_to

    def set_pieces(self, c, seq_idx):
        # decide original positions
        chosen_seq = self.OSEQ[seq_idx]
        for idx in range(8):
            t = 0 if idx in chosen_seq else 1
            piece = self.colortype2piece(c, t)
            pos = self.str2position(self.OPOS[c][idx])
            self.put_piece(piece, pos, c * 8 + idx)

    def opponent(self, color):
        return self.BLACK + self.WHITE - color

    def onboard(self, pos):
        return 0 <= pos[0] and pos[0] < 6 and 0 <= pos[1] and pos[1] < 6

    def goal(self, c, pos):
        # check whether pos is goal position for c
        for g in self.GPOS[c]:
            if g[0] == pos[0] and g[1] == pos[1]:
                return True
        return False

    def colortype2piece(self, c, t):
        return c * 2 + t

    def piece2color(self, p):
        return -1 if p == -1 else p // 2

    def piece2type(self, p):
        return -1 if p == -1 else p % 2

    def rotate(self, pos):
        return np.array((5 - pos[0], 5 - pos[1]), dtype=np.int32)

    def position2str(self, pos):
        if self.onboard(pos):
            return self.X[pos[0]] + self.Y[pos[1]]
        else:
            return '**'

    def str2position(self, s):
        if s != '**':
            return np.array((self.X.find(s[0]), self.Y.find(s[1])), dtype=np.int32)
        else:
            return None

    def fromdirection2action(self, pos_from, d, c):
        if c == self.WHITE:
            pos_from = self.rotate(pos_from)
            d = 3 - d
        return d * 36 + pos_from[0] * 6 + pos_from[1]

    def action2from(self, a, c):
        pos1d = a % 36
        pos = np.array((pos1d / 6, pos1d % 6), dtype=np.int32)
        if c == self.WHITE:
            pos = self.rotate(pos)
        return pos

    def action2direction(self, a, c):
        d = a // 36
        if c == self.WHITE:
            d = 3 - d
        return d

    def action2to(self, a, c):
        return self.action2from(a, c) + self.D[self.action2direction(a, c)]

    def action2str(self, a, player):
        if a >= 4 * 6 * 6:
            return 's' + str(a - 4 * 6 * 6)

        c = player
        pos_from = self.action2from(a, c)
        pos_to = self.action2to(a, c)
        return self.position2str(pos_from) + self.position2str(pos_to)

    def str2action(self, s, player):
        if s[0] == 's':
            return 4 * 6 * 6 + int(s[1:])

        c = player
        pos_from = self.str2position(s[:2])
        pos_to = self.str2position(s[2:])

        if pos_to is None:
            # it should arrive at a goal
            for g in self.GPOS[c]:
                if ((pos_from - g) ** 2).sum() == 1:
                    diff = g - pos_from
                    for d, dd in enumerate(self.D):
                        if np.array_equal(dd, diff):
                            break
                    break
        else:
            # check action direction
            diff = pos_to - pos_from
            for d, dd in enumerate(self.D):
                if np.array_equal(dd, diff):
                    break

        return self.fromdirection2action(pos_from, d, c)

    def record_string(self):
        return ' '.join([self.action2str(a, i % 2) for i, a in enumerate(self.record)])

    def position_string(self):
        poss = [self.position2str(pos) for pos in self.piece_position]
        return ','.join(poss)

    def __str__(self):
        # output state
        def _piece(p):
            return p if p == -1 or self.layouts[self.piece2color(p)] >= 0 else 4

        s = '  ' + ' '.join(self.Y) + '\n'
        for i in range(6):
            s += self.X[i] + ' ' + ' '.join([self.P[_piece(self.board[i, j])] for j in range(6)]) + '\n'
        s += 'color = ' + self.C[self.color] + '\n'
        s += 'record = ' + self.record_string()
        return s

    def _set(self, layout):
        self.layouts[self.color] = layout
        if layout < 0:
            layout = random.randrange(70)
        self.set_pieces(self.color, layout)
        self.color = self.opponent(self.color)
        self.turn_count += 1

    def play(self, action, _=None):
        # state transition
        if self.turn_count < 0:
            layout = action - 4 * 6 * 6
            return self._set(layout)

        ox, oy = self.action2from(action, self.color)
        nx, ny = self.action2to(action, self.color)
        piece = self.board[ox, oy]
        self.captured_type = None

        if not self.onboard((nx, ny)):
            # finish by goal
            self.remove_piece(piece, (ox, oy))
            self.win_color = self.color
        else:
            piece_cap = self.board[nx, ny]
            if piece_cap != -1:
                # capture opponent piece
                self.remove_piece(piece_cap, (nx, ny))
                if self.piece_cnt[piece_cap] == 0:
                    if self.piece2type(piece_cap) == self.BLUE:
                        # win by capturing all opponent blue pieces
                        self.win_color = self.color
                    else:
                        # lose by capturing all opponent red pieces
                        self.win_color = self.opponent(self.color)
                self.captured_type = self.piece2type(piece_cap)

            # move piece
            self.move_piece(piece, (ox, oy), (nx, ny))

        self.color = self.opponent(self.color)
        self.turn_count += 1
        self.record.append(action)

        if self.turn_count >= 200 and self.win_color is None:
            self.win_color = 2  # draw

    def diff_info(self, player):
        color = player
        played_color = (self.turn_count - 1) % 2
        info = {}
        if len(self.record) == 0:
            if self.turn_count > -2:
                info['set'] = self.layouts[played_color] if color == played_color else -1
        else:
            info['move'] = self.action2str(self.record[-1], played_color)
            if color == played_color and self.captured_type is not None:
                info['captured'] = self.T[self.captured_type]
        return info

    def update(self, info, reset):
        if reset:
            self.args = {**self.args, **info}
            self.reset(info)
        elif 'set' in info:
            self._set(info['set'])
        elif 'move' in info:
            action = self.str2action(info['move'], self.color)
            if 'captured' in info:
                # set color to captured piece
                pos_to = self.action2to(action, self.color)
                t = self.T.index(info['captured'])
                piece = self.colortype2piece(self.opponent(self.color), t)
                self.board[pos_to[0], pos_to[1]] = piece
            self.play(action)

    def turn(self):
        return self.players()[self.turn_count % 2]

    def terminal(self):
        # check whether terminal state or not
        return self.win_color is not None

    def reward(self):
        # return immediate rewards
        return {p: -0.01 for p in self.players()}

    def outcome(self):
        # return terminal outcomes
        outcomes = [0, 0]
        if self.win_color == self.BLACK:
            outcomes = [1, -1]
        elif self.win_color == self.WHITE:
            outcomes = [-1, 1]
        return {p: outcomes[idx] for idx, p in enumerate(self.players())}

    def legal(self, action):
        if self.turn_count < 0:
            layout = action - 4 * 6 * 6
            return 0 <= layout < 70

        pos_from = self.action2from(action, self.color)
        pos_to = self.action2to(action, self.color)

        piece = self.board[pos_from[0], pos_from[1]]
        c, t = self.piece2color(piece), self.piece2type(piece)
        if c != self.color:
            # no self piece on original position
            return False

        return self._legal(c, t, pos_from, pos_to)

    def _legal(self, c, t, pos_from, pos_to):
        if self.onboard(pos_to):
            # can move to cell if there isn't my piece
            piece_cap = self.board[pos_to[0], pos_to[1]]
            return self.piece2color(piece_cap) != c
        else:
            # can move to my goal
            return t == self.BLUE and self.goal(c, pos_to)

    def legal_actions(self, _=None):
        # return legal action list
        if self.turn_count < 0:
            return [4 * 6 * 6 + i for i in range(70)]
        actions = []
        for pos in self.piece_position[self.color*8:(self.color+1)*8]:
            if pos[0] == -1:
                continue
            t = self.piece2type(self.board[pos[0], pos[1]])
            for d in range(4):
                if self._legal(self.color, t, pos, pos + self.D[d]):
                    action = self.fromdirection2action(pos, d, self.color)
                    actions.append(action)

        return actions

    def players(self):
        return [0, 1]

    def observation(self, player=None):
        # state representation to be fed into neural networks
        turn_view = player is None or player == self.turn()
        color = self.color if turn_view else self.opponent(self.color)
        opponent = self.opponent(color)

        nbcolor = self.piece_cnt[self.colortype2piece(color,    self.BLUE)]
        nrcolor = self.piece_cnt[self.colortype2piece(color,    self.RED )]
        nbopp   = self.piece_cnt[self.colortype2piece(opponent, self.BLUE)]
        nropp   = self.piece_cnt[self.colortype2piece(opponent, self.RED )]

        s = np.array([
            1 if color == self.BLACK else 0,  # my color is black
            1 if turn_view           else 0,  # view point is turn player
            # the number of remained pieces
            *[(1 if nbcolor == i else 0) for i in range(1, 5)],
            *[(1 if nrcolor == i else 0) for i in range(1, 5)],
            *[(1 if nbopp   == i else 0) for i in range(1, 5)],
            *[(1 if nropp   == i else 0) for i in range(1, 5)]
        ]).astype(np.float32)

        blue_c = self.board == self.colortype2piece(color,    self.BLUE)
        red_c  = self.board == self.colortype2piece(color,    self.RED)
        blue_o = self.board == self.colortype2piece(opponent, self.BLUE)
        red_o  = self.board == self.colortype2piece(opponent, self.RED)

        b = np.stack([
            # board zone
            np.ones_like(self.board),
            # my/opponent's all pieces
            blue_c + red_c,
            blue_o + red_o,
            # my blue/red pieces
            blue_c,
            red_c,
            # opponent's blue/red pieces
            blue_o if player is None else np.zeros_like(self.board),
            red_o  if player is None else np.zeros_like(self.board)
        ]).astype(np.float32)

        if color == self.WHITE:
            b = np.rot90(b, k=2, axes=(1, 2))

        return {'scalar': s, 'board': b}

    def net(self):
<<<<<<< HEAD
        return GeisterNet(self.observation())
=======
        return GeisterNet()
>>>>>>> 3b0e82b1


if __name__ == '__main__':
    e = Environment()
    for _ in range(100):
        e.reset()
        while not e.terminal():
            print(e)
            actions = e.legal_actions()
            print([e.action2str(a, e.turn()) for a in actions])
            e.play(random.choice(actions))
        print(e)
        print(e.outcome())<|MERGE_RESOLUTION|>--- conflicted
+++ resolved
@@ -539,11 +539,7 @@
         return {'scalar': s, 'board': b}
 
     def net(self):
-<<<<<<< HEAD
         return GeisterNet(self.observation())
-=======
-        return GeisterNet()
->>>>>>> 3b0e82b1
 
 
 if __name__ == '__main__':
