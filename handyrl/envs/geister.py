--- conflicted
+++ resolved
@@ -141,20 +141,11 @@
         self.conv1 = nn.Conv2d(input_channels, filters, kernel_size=3, stride=1, padding=1, bias=False)
         self.bn1 = nn.BatchNorm2d(filters)
         self.body = DRC(layers, filters, filters)
-<<<<<<< HEAD
 
         self.head_p_move = Conv2dHead((filters * 2, 6, 6), p_filters, 4)
-        self.head_p_set = nn.Linear(1, 70 * 2, bias=True)
+        self.head_p_set = nn.Linear(1, 70, bias=True)
         self.head_v = ScalarHead((filters * 2, 6, 6), 1, 1)
         self.head_r = ScalarHead((filters * 2, 6, 6), 1, 1)
-=======
-        self.head_p1 = Conv(filters * 2, p_filters, 1, bn=False)
-        self.activation_p = nn.LeakyReLU(0.1)
-        self.head_p2 = Conv(p_filters, 4, 1, bn=False, bias=False)
-        self.head_p_set = nn.Linear(1, 70, bias=True)
-        self.head_v = Head((filters * 2, 6, 6), 1, 1)
-        self.head_r = Head((filters * 2, 6, 6), 1, 1)
->>>>>>> 2d2a9e11
 
     def init_hidden(self, batch_size=None):
         return self.body.init_hidden(self.input_size[1:], batch_size)
@@ -167,18 +158,11 @@
         h_e = F.relu(self.bn1(self.conv1(h)))
         h, hidden = self.body(h_e, hidden, num_repeats=3)
         h = torch.cat([h_e, h], -3)
-<<<<<<< HEAD
 
         h_p_move = self.head_p_move(h)
-        h_p_set = self.head_p_set(s.sum(-1, keepdim=True).mul(0))
-        h_p = torch.cat([h_p_move, h_p_set], -1)
-=======
-        h_p = self.activation_p(self.head_p1(h))
-        h_p = self.head_p2(h_p).view(*h.size()[:-3], 4 * 6 * 6)
         turn_color = s[:, :1]
         h_p_set = self.head_p_set(turn_color)
-        h_p = torch.cat([h_p, h_p_set], -1)
->>>>>>> 2d2a9e11
+        h_p = torch.cat([h_p_move, h_p_set], -1)
         h_v = self.head_v(h)
         h_r = self.head_r(h)
 
