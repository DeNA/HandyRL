--- conflicted
+++ resolved
@@ -232,7 +232,6 @@
         s += 'record = ' + self.record_string()
         return s
 
-<<<<<<< HEAD
     def _set(self, layout):
         if layout < 0:
             layout = random.randrange(70)
@@ -241,10 +240,7 @@
         self.color = self.opponent(self.color)
         self.turn_count += 1
 
-    def step(self, action, _=None):
-=======
     def play(self, action, _=None):
->>>>>>> 42a4e5ed
         # state transition
         if self.turn_count < 0:
             layout = action - 4 * 6 * 6 - 70 * self.color
@@ -310,7 +306,7 @@
                 t = self.T.index(info['captured'])
                 piece = self.colortype2piece(self.opponent(self.color), t)
                 self.board[pos_to[0], pos_to[1]] = piece
-            self.step(action)
+            self.play(action)
 
     def turn(self):
         return self.players()[self.turn_count % 2]
