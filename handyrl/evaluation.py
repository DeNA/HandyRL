--- conflicted
+++ resolved
@@ -226,19 +226,12 @@
             break
         if show and critic is not None:
             print('cv = ', critic.observe(env, None, show=False)[0])
-<<<<<<< HEAD
         turn_players = env.turns()
         actions = {}
-        for p, agent in io_agents.items():
+        for p, agent in network_agents.items():
             if p in turn_players:
                 action = agent.action(p)
                 actions[p] = env.str2action(action, p)
-=======
-        for p, agent in network_agents.items():
-            if p == env.turn():
-                action_ = agent.action(p)
-                action = env.str2action(action_, p)
->>>>>>> 939a53ea
             else:
                 agent.observe(p)
         if env.plays(actions):
