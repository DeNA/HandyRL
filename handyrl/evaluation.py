# Copyright (c) 2020 DeNA Co., Ltd.
# Licensed under The MIT License [see LICENSE for details]

# evaluation of policies or planning algorithms

import random
import time
import multiprocessing as mp

import numpy as np

from .environment import prepare_env, make_env
from .connection import send_recv, accept_socket_connections, connect_socket_connection
from .util import softmax


network_match_port = 9876


class RandomAgent:
    def reset(self, env, show=False):
        pass

    def action(self, env, player, show=False):
        actions = env.legal_actions(player)
        return random.choice(actions)

    def observe(self, env, player, show=False):
        return 0.0


class RuleBasedAgent(RandomAgent):
    def action(self, env, player, show=False):
        if hasattr(env, 'rule_based_action'):
            return env.rule_based_action(player)
        else:
            return random.choice(env.legal_actions(player))


def view(env, player=None):
    if hasattr(env, 'view'):
        env.view(player=player)
    else:
        print(env)


def view_transition(env):
    if hasattr(env, 'view_transition'):
        env.view_transition()
    else:
        pass


def print_outputs(env, prob, v):
    if hasattr(env, 'print_outputs'):
        env.print_outputs(prob, v)
    else:
        print('v = %f' % v)
        print('p = %s' % (prob * 1000).astype(int))


class Agent:
    def __init__(self, model, observation=False, temperature=0.0):
        # model might be a neural net, or some planning algorithm such as game tree search
        self.model = model
        self.hidden = None
        self.observation = observation
        self.temperature = temperature

    def reset(self, env, show=False):
        self.hidden = self.model.init_hidden()

    def plan(self, obs):
        outputs = self.model.inference(obs, self.hidden)
        self.hidden = outputs.pop('hidden', None)
        return outputs

    def action(self, env, player, show=False):
        outputs = self.plan(env.observation(player))
        actions = env.legal_actions(player)
        p = outputs['policy']
        v = outputs.get('value', None)
        mask = np.ones_like(p)
        mask[actions] = 0
        p -= mask * 1e32

        if show:
            view(env, player=player)
            print_outputs(env, softmax(p), v)

        if self.temperature == 0:
            ap_list = sorted([(a, p[a]) for a in actions], key=lambda x: -x[1])
            return ap_list[0][0]
        else:
            return random.choices(np.arange(len(p)), weights=softmax(p / self.temperature))[0]

    def observe(self, env, player, show=False):
        if self.observation:
            outputs = self.plan(env.observation(player))
            v = outputs.get('value', None)
        if show:
            view(env, player=player)
            if self.observation:
                print_outputs(env, None, v)


class EnsembleAgent(Agent):
    def reset(self, env, show=False):
        self.hidden = [model.init_hidden() for model in self.model]

    def plan(self, obs):
        outputs = {}
        for i, model in enumerate(self.model):
            o = model.inference(obs, self.hidden[i])
            for k, v in o:
                if k == 'hidden':
                    self.hidden[i] = v
                else:
                    outputs[k] = outputs.get(k, []) + [o]
        for k, vl in outputs:
            outputs[k] = np.mean(vl, axis=0)
        return outputs


class SoftAgent(Agent):
    def __init__(self, model, observation=False):
        super().__init__(model, observation=observation, temperature=1.0)


class NetworkAgentClient:
    def __init__(self, agent, env, conn):
        self.conn = conn
        self.agent = agent
        self.env = env

    def run(self):
        while True:
            command, args = self.conn.recv()
            if command == 'quit':
                break
            elif command == 'outcome':
                print('outcome = %f' % args[0])
            elif hasattr(self.agent, command):
                ret = getattr(self.agent, command)(self.env, *args, show=True)
                if command == 'action':
                    player = args[0]
                    ret = self.env.action2str(ret, player)
            else:
                ret = getattr(self.env, command)(*args)
                if command == 'step_info':
                    view_transition(self.env)
            self.conn.send(ret)


class NetworkAgent:
    def __init__(self, conn):
        self.conn = conn

<<<<<<< HEAD
    def update(self, data, reset):
        return send_recv(self.conn, ('update', [data, reset]))
=======
    def reset(self, data):
        send_recv(self.conn, ('reset_info', [data]))
        return send_recv(self.conn, ('reset', []))

    def step(self, data):
        return send_recv(self.conn, ('step_info', [data]))
>>>>>>> 3ac228db

    def outcome(self, outcome):
        return send_recv(self.conn, ('outcome', [outcome]))

    def action(self, player):
        return send_recv(self.conn, ('action', [player]))

    def observe(self, player):
        return send_recv(self.conn, ('observe', [player]))


def exec_match(env, agents, critic, show=False, game_args={}):
    ''' match with shared game environment '''
    if env.reset(game_args):
        return None
    for agent in agents.values():
        agent.reset(env, show=show)
    while not env.terminal():
        if show and critic is not None:
            print('cv = ', critic.observe(env, None, show=False)[0])
        turn_players = env.turns()
        actions = {}
        for p, agent in agents.items():
            if p in turn_players:
                actions[p] = agent.action(env, p, show=show)
            else:
                agent.observe(env, p, show=show)
        if env.steps(actions):
            return None
        if show:
            view_transition(env)
    outcome = env.outcome()
    if show:
        print('final outcome = %s' % outcome)
    return outcome


def exec_network_match(env, network_agents, critic, show=False, game_args={}):
    ''' match with divided game environment '''
    if env.reset(game_args):
        return None
    for p, agent in network_agents.items():
        info = env.diff_info(p)
        agent.update(info, True)
    while not env.terminal():
        if show and critic is not None:
            print('cv = ', critic.observe(env, None, show=False)[0])
        turn_players = env.turns()
        actions = {}
        for p, agent in network_agents.items():
            if p in turn_players:
                action = agent.action(p)
                actions[p] = env.str2action(action, p)
            else:
                agent.observe(p)
        if env.steps(actions):
            return None
        for p, agent in network_agents.items():
            info = env.diff_info(p)
<<<<<<< HEAD
            agent.update(info, False)
=======
            agent.step(info)
>>>>>>> 3ac228db
    outcome = env.outcome()
    for p, agent in network_agents.items():
        agent.outcome(outcome[p])
    return outcome


class Evaluator:
    def __init__(self, env, args):
        self.env = env
        self.args = args
        self.default_agent = RandomAgent()  # RuleBasedAgent, trained agent, etc.

    def execute(self, models, args):
        agents = {}
        for p, model in models.items():
            if model is None:
                agents[p] = self.default_agent
            else:
                agents[p] = Agent(model, self.args['observation'])
        outcome = exec_match(self.env, agents, None)
        if outcome is None:
            print('None episode in evaluation!')
            return None
        return {'args': args, 'result': outcome}


def wp_func(results):
    games = sum([v for k, v in results.items() if k is not None])
    win = sum([(k + 1) / 2 * v for k, v in results.items() if k is not None])
    if games == 0:
        return 0.0
    return win / games


def eval_process_mp_child(agents, critic, env_args, index, in_queue, out_queue, seed, show=False):
    random.seed(seed + index)
    env = make_env({**env_args, 'id': index})
    while True:
        args = in_queue.get()
        if args is None:
            break
        g, agent_ids, pat_idx, game_args = args
        print('*** Game %d ***' % g)
        agent_map = {env.players()[p]: agents[ai] for p, ai in enumerate(agent_ids)}
        if isinstance(list(agent_map.values())[0], NetworkAgent):
            outcome = exec_network_match(env, agent_map, critic, show=show, game_args=game_args)
        else:
            outcome = exec_match(env, agent_map, critic, show=show, game_args=game_args)
        out_queue.put((pat_idx, agent_ids, outcome))
    out_queue.put(None)


def evaluate_mp(env, agents, critic, env_args, args_patterns, num_process, num_games, seed):
    in_queue, out_queue = mp.Queue(), mp.Queue()
    args_cnt = 0
    total_results, result_map = [{} for _ in agents], [{} for _ in agents]
    print('total games = %d' % (len(args_patterns) * num_games))
    time.sleep(0.1)
    for pat_idx, args in args_patterns.items():
        for i in range(num_games):
            if len(agents) == 2:
                # When playing two player game,
                # the number of games with first or second player is equalized.
                first_agent = 0 if i < (num_games + 1) // 2 else 1
                tmp_pat_idx, agent_ids = (pat_idx + '-F', [0, 1]) if first_agent == 0 else (pat_idx + '-S', [1, 0])
            else:
                tmp_pat_idx, agent_ids = pat_idx, random.sample(list(range(len(agents))), len(agents))
            in_queue.put((args_cnt, agent_ids, tmp_pat_idx, args))
            for p in range(len(agents)):
                result_map[p][tmp_pat_idx] = {}
            args_cnt += 1

    network_mode = agents[0] is None
    if network_mode:  # network battle mode
        agents = network_match_acception(num_process, env_args, len(agents), network_match_port)
    else:
        agents = [agents] * num_process

    for i in range(num_process):
        in_queue.put(None)
        args = agents[i], critic, env_args, i, in_queue, out_queue, seed
        if num_process > 1:
            mp.Process(target=eval_process_mp_child, args=args).start()
            if network_mode:
                for agent in agents[i]:
                    agent.conn.close()
        else:
            eval_process_mp_child(*args, show=True)

    finished_cnt = 0
    while finished_cnt < num_process:
        ret = out_queue.get()
        if ret is None:
            finished_cnt += 1
            continue
        pat_idx, agent_ids, outcome = ret
        if outcome is not None:
            for idx, p in enumerate(env.players()):
                agent_id = agent_ids[idx]
                oc = outcome[p]
                result_map[agent_id][pat_idx][oc] = result_map[agent_id][pat_idx].get(oc, 0) + 1
                total_results[agent_id][oc] = total_results[agent_id].get(oc, 0) + 1

    for p, r_map in enumerate(result_map):
        print('---agent %d---' % p)
        for pat_idx, results in r_map.items():
            print(pat_idx, {k: results[k] for k in sorted(results.keys(), reverse=True)}, wp_func(results))
        print('total', {k: total_results[p][k] for k in sorted(total_results[p].keys(), reverse=True)}, wp_func(total_results[p]))


def network_match_acception(n, env_args, num_agents, port):
    waiting_conns = []
    accepted_conns = []

    for conn in accept_socket_connections(port):
        if len(accepted_conns) >= n * num_agents:
            break
        waiting_conns.append(conn)

        if len(waiting_conns) == num_agents:
            conn = waiting_conns[0]
            accepted_conns.append(conn)
            waiting_conns = waiting_conns[1:]
            conn.send(env_args)  # send accept with environment arguments

    agents_list = [
        [NetworkAgent(accepted_conns[i * num_agents + j]) for j in range(num_agents)]
        for i in range(n)
    ]

    return agents_list


def get_model(env, model_path):
    import torch
    from .model import SimpleConv2DModel as DefaultModel
    model = env.net()(env) if hasattr(env, 'net') else DefaultModel(env)
    model.load_state_dict(torch.load(model_path))
    model.eval()
    return model


def client_mp_child(env_args, model_path, conn):
    env = make_env(env_args)
    model = get_model(env, model_path)
    NetworkAgentClient(Agent(model), env, conn).run()


def eval_main(args, argv):
    env_args = args['env_args']
    prepare_env(env_args)
    env = make_env(env_args)

    model_path = argv[0] if len(argv) >= 1 else 'models/latest.pth'
    num_games = int(argv[1]) if len(argv) >= 2 else 100
    num_process = int(argv[2]) if len(argv) >= 3 else 1

    agent1 = Agent(get_model(env, model_path))
    critic = None

    print('%d process, %d games' % (num_process, num_games))

    seed = random.randrange(1e8)
    print('seed = %d' % seed)

    agents = [agent1] + [RandomAgent() for _ in range(len(env.players()) - 1)]

    evaluate_mp(env, agents, critic, env_args, {'default': {}}, num_process, num_games, seed)


def eval_server_main(args, argv):
    print('network match server mode')
    env_args = args['env_args']
    prepare_env(env_args)
    env = make_env(env_args)

    num_games = int(argv[0]) if len(argv) >= 1 else 100
    num_process = int(argv[1]) if len(argv) >= 2 else 1

    print('%d process, %d games' % (num_process, num_games))

    seed = random.randrange(1e8)
    print('seed = %d' % seed)

    evaluate_mp(env, [None] * len(env.players()), None, env_args, {'default': {}}, num_process, num_games, seed)


def eval_client_main(args, argv):
    print('network match client mode')
    while True:
        try:
            host = argv[1] if len(argv) >= 2 else 'localhost'
            conn = connect_socket_connection(host, network_match_port)
            env_args = conn.recv()
        except EOFError:
            break

        model_path = argv[0] if len(argv) >= 1 else 'models/latest.pth'
        mp.Process(target=client_mp_child, args=(env_args, model_path, conn)).start()
        conn.close()<|MERGE_RESOLUTION|>--- conflicted
+++ resolved
@@ -156,17 +156,8 @@
     def __init__(self, conn):
         self.conn = conn
 
-<<<<<<< HEAD
     def update(self, data, reset):
         return send_recv(self.conn, ('update', [data, reset]))
-=======
-    def reset(self, data):
-        send_recv(self.conn, ('reset_info', [data]))
-        return send_recv(self.conn, ('reset', []))
-
-    def step(self, data):
-        return send_recv(self.conn, ('step_info', [data]))
->>>>>>> 3ac228db
 
     def outcome(self, outcome):
         return send_recv(self.conn, ('outcome', [outcome]))
@@ -226,11 +217,7 @@
             return None
         for p, agent in network_agents.items():
             info = env.diff_info(p)
-<<<<<<< HEAD
             agent.update(info, False)
-=======
-            agent.step(info)
->>>>>>> 3ac228db
     outcome = env.outcome()
     for p, agent in network_agents.items():
         agent.outcome(outcome[p])
