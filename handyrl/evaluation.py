--- conflicted
+++ resolved
@@ -75,17 +75,12 @@
         return p, v, r
 
     def action(self, env, player, show=False):
-<<<<<<< HEAD
-        p, v, self.hidden = self.planner.inference(env.observation(player), self.hidden)
+        p, v, _ = self.plan(env.observation(player))
         actions = env.legal_actions(player)
-=======
-        p, v, _ = self.plan(env.observation(player))
-        actions = env.legal_actions()
         mask = np.ones_like(p)
         mask[actions] = 0
         p -= mask * 1e32
 
->>>>>>> ca0e7696
         if show:
             view(env, player=player)
             print_outputs(env, softmax(p), v)
@@ -126,19 +121,8 @@
 
 
 class SoftAgent(Agent):
-<<<<<<< HEAD
-    def action(self, env, player, show=False):
-        p, v, self.hidden = self.planner.inference(env.observation(player), self.hidden)
-        actions = env.legal_actions(player)
-        prob = softmax(p, actions)
-        if show:
-            view(env, player=player)
-            print_outputs(env, prob, v)
-        return random.choices(np.arange(len(p)), weights=prob)[0]
-=======
     def __init__(self, model, observation=False):
         super().__init__(model, observation=observation, temperature=1.0)
->>>>>>> ca0e7696
 
 
 class IOAgentClient:
