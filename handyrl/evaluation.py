# Copyright (c) 2020 DeNA Co., Ltd.
# Licensed under The MIT License [see LICENSE for details]

# evaluation of policies or planning algorithms

import random
import time
import multiprocessing as mp

import numpy as np

from .environment import prepare_env, make_env
from .connection import send_recv, accept_socket_connections, connect_socket_connection


io_match_port = 9876


class RandomAgent:
    def reset(self, env, show=False):
        pass

    def action(self, env, player, show=False):
        actions = env.legal_actions()
        return random.choice(actions)

    def observe(self, env, player, show=False):
        return 0.0


class RuleBasedAgent(RandomAgent):
    def action(self, env, player, show=False):
        if hasattr(env, 'rule_based_action'):
            return env.rule_based_action()
        else:
            return random.choice(env.legal_actions())


def softmax(p, actions):
    ep = np.exp(p)
    p = ep / ep.sum()
    mask = np.zeros_like(p)
    mask[actions] = 1
    p = (p + 1e-16) * mask
    p /= p.sum()
    return p


def view(env, player=None):
    if hasattr(env, 'view'):
        env.view(player=player)
    else:
        print(env)


def view_transition(env):
    if hasattr(env, 'view_transition'):
        env.view_transition()
    else:
        pass


def print_outputs(env, prob, v):
    if hasattr(env, 'print_outputs'):
        env.print_outputs(prob, v)
    else:
        print('v = %f' % v)
        print('p = %s' % (prob * 1000).astype(int))


class Agent:
    def __init__(self, planner, observation=False):
        # planner might be a neural nets, or some game tree search
        self.planner = planner
        self.hidden = None
        self.observation = observation

    def reset(self, env, show=False):
        self.hidden = self.planner.init_hidden()

    def action(self, env, player, show=False):
        p, v, _, self.hidden = self.planner.inference(env.observation(player), self.hidden)
        actions = env.legal_actions()
        if show:
            view(env, player=player)
            print_outputs(env, softmax(p, actions), v)
        ap_list = sorted([(a, p[a]) for a in actions], key=lambda x: -x[1])
        return ap_list[0][0]

    def observe(self, env, player, show=False):
        if self.observation:
            _, v, _, self.hidden = self.planner.inference(env.observation(player), self.hidden)
        if show:
            view(env, player=player)
            if self.observation:
                print_outputs(env, None, v)


class SoftAgent(Agent):
    def action(self, env, player, show=False):
        p, v, _, self.hidden = self.planner.inference(env.observation(player), self.hidden)
        actions = env.legal_actions()
        prob = softmax(p, actions)
        if show:
            view(env, player=player)
            print_outputs(env, prob, v)
        return random.choices(np.arange(len(p)), weights=prob)[0]


class IOAgentClient:
    def __init__(self, agent, env, conn):
        self.conn = conn
        self.agent = agent
        self.env = env

    def run(self):
        while True:
            command, args = self.conn.recv()
            if command == 'quit':
                break
            elif command == 'outcome':
                print('outcome = %f' % args[0])
            elif hasattr(self.agent, command):
                ret = getattr(self.agent, command)(self.env, *args, show=True)
                if command == 'action':
                    player = args[0]
                    ret = self.env.action2str(ret, player)
            else:
                ret = getattr(self.env, command)(*args)
                if command == 'play_info':
                    view_transition(self.env)
            self.conn.send(ret)


class IOAgent:
    def __init__(self, conn):
        self.conn = conn

    def reset(self, data):
        send_recv(self.conn, ('reset_info', [data]))
        return send_recv(self.conn, ('reset', []))

    def chance(self, data):
        return send_recv(self.conn, ('chance_info', [data]))

    def play(self, data):
        return send_recv(self.conn, ('play_info', [data]))

    def outcome(self, outcome):
        return send_recv(self.conn, ('outcome', [outcome]))

    def action(self, player):
        return send_recv(self.conn, ('action', [player]))

    def observe(self, player):
        return send_recv(self.conn, ('observe', [player]))


def exec_match(env, agents, critic, show=False, game_args={}):
    ''' match with shared game environment '''
    if env.reset(game_args):
        return None
    for agent in agents.values():
        agent.reset(env, show=show)
    while not env.terminal():
        if env.chance():
            return None
        if env.terminal():
            break
        if show and critic is not None:
            print('cv = ', critic.observe(env, None, show=False)[0])
        for p, agent in agents.items():
            if p == env.turn():
                action = agent.action(env, p, show=show)
            else:
                agent.observe(env, p, show=show)
        if env.play(action):
            return None
        if show:
            view_transition(env)
    outcome = env.outcome()
    if show:
        print('final outcome = %s' % outcome)
    return outcome


def exec_io_match(env, io_agents, critic, show=False, game_args={}):
    ''' match with divided game environment '''
    if env.reset(game_args):
        return None
    info = env.diff_info()
    for agent in io_agents.values():
        agent.reset(info)
    while not env.terminal():
        if env.chance():
            return None
        info = env.diff_info()
        for agent in io_agents.values():
            agent.chance(info)
        if env.terminal():
            break
        if show and critic is not None:
            print('cv = ', critic.observe(env, None, show=False)[0])
        for p, agent in io_agents.items():
            if p == env.turn():
                action_ = agent.action(p)
                action = env.str2action(action_, p)
            else:
                agent.observe(p)
        if env.play(action):
            return None
        info = env.diff_info()
        for agent in io_agents.values():
            agent.play(info)
    outcome = env.outcome()
    for p, agent in io_agents.items():
        agent.outcome(outcome[p])
    return outcome


class Evaluator:
    def __init__(self, env, args):
        self.env = env
        self.args = args
        self.default_agent = RuleBasedAgent()

    def execute(self, models, args):
        agents = {}
        for p, model in models.items():
            if model is None:
                agents[p] = self.default_agent
            else:
                agents[p] = Agent(model, self.args['observation'])
<<<<<<< HEAD
        outcome = exec_match(self.env, agents, None)
        if outcome is None:
            print('None episode in evaluation!')
        else:
            outcome = outcome[args['player']]
        return outcome
=======
        result = exec_match(self.env, agents, None)
        if result is None:
            print('None episode in evaluation!')
            return None
        return {'args': args, 'result': result}
>>>>>>> cd4fee0a


def wp_func(results):
    games = sum([v for k, v in results.items() if k is not None])
    win = sum([(k + 1) / 2 * v for k, v in results.items() if k is not None])
    if games == 0:
        return 0.0
    return win / games


def eval_process_mp_child(agents, critic, env_args, index, in_queue, out_queue, seed, show=False):
    random.seed(seed + index)
    env = make_env({**env_args, 'id': index})
    while True:
        args = in_queue.get()
        if args is None:
            break
        g, agent_ids, pat_idx, game_args = args
        print('*** Game %d ***' % g)
        agent_map = {env.players()[p]: agents[ai] for p, ai in enumerate(agent_ids)}
        if isinstance(list(agent_map.values())[0], IOAgent):
            outcome = exec_io_match(env, agent_map, critic, show=show, game_args=game_args)
        else:
            outcome = exec_match(env, agent_map, critic, show=show, game_args=game_args)
        out_queue.put((pat_idx, agent_ids, outcome))
    out_queue.put(None)


def evaluate_mp(env, agents, critic, env_args, args_patterns, num_process, num_games, seed):
    in_queue, out_queue = mp.Queue(), mp.Queue()
    args_cnt = 0
    total_results, result_map = [{} for _ in agents], [{} for _ in agents]
    print('total games = %d' % (len(args_patterns) * num_games))
    time.sleep(0.1)
    for pat_idx, args in args_patterns.items():
        for i in range(num_games):
            if len(agents) == 2:
                # When playing two player game,
                # the number of games with first or second player is equalized.
                first_agent = 0 if i < (num_games // 2) else 1
                tmp_pat_idx, agent_ids = (pat_idx + '-F', [0, 1]) if first_agent == 0 else (pat_idx + '-S', [1, 0])
            else:
                tmp_pat_idx, agent_ids = pat_idx, random.sample(list(range(len(agents))), len(agents))
            in_queue.put((args_cnt, agent_ids, tmp_pat_idx, args))
            for p in range(len(agents)):
                result_map[p][tmp_pat_idx] = {}
            args_cnt += 1

    io_mode = agents[0] is None
    if io_mode:  # network battle mode
        agents = io_match_acception(num_process, env_args, len(agents), io_match_port)
    else:
        agents = [agents] * num_process

    for i in range(num_process):
        in_queue.put(None)
        args = agents[i], critic, env_args, i, in_queue, out_queue, seed
        if num_process > 1:
            mp.Process(target=eval_process_mp_child, args=args).start()
            if io_mode:
                for agent in agents[i]:
                    agent.conn.close()
        else:
            eval_process_mp_child(*args, show=True)

    finished_cnt = 0
    while finished_cnt < num_process:
        ret = out_queue.get()
        if ret is None:
            finished_cnt += 1
            continue
        pat_idx, agent_ids, outcome = ret
        if outcome is not None:
            for idx, p in enumerate(env.players()):
                agent_id = agent_ids[idx]
                oc = outcome[p]
                result_map[agent_id][pat_idx][oc] = result_map[agent_id][pat_idx].get(oc, 0) + 1
                total_results[agent_id][oc] = total_results[agent_id].get(oc, 0) + 1

    for p, r_map in enumerate(result_map):
        print('---agent %d---' % p)
        for pat_idx, results in r_map.items():
            print(pat_idx, {k: results[k] for k in sorted(results.keys(), reverse=True)}, wp_func(results))
        print('total', {k: total_results[p][k] for k in sorted(total_results[p].keys(), reverse=True)}, wp_func(total_results[p]))


def io_match_acception(n, env_args, num_agents, port):
    waiting_conns = []
    accepted_conns = []

    for conn in accept_socket_connections(port):
        if len(accepted_conns) >= n * num_agents:
            break
        waiting_conns.append(conn)

        if len(waiting_conns) == num_agents:
            conn = waiting_conns[0]
            accepted_conns.append(conn)
            waiting_conns = waiting_conns[1:]
            conn.send(env_args)  # send accpept with environment arguments

    agents_list = [
        [IOAgent(accepted_conns[i * num_agents + j]) for j in range(num_agents)]
        for i in range(n)
    ]

    return agents_list


def get_model(env, model_path):
    import torch
    from .model import DuelingNet as Model
    model = env.net()(env) if hasattr(env, 'net') else Model(env)
    model.load_state_dict(torch.load(model_path), strict=False)
    model.eval()
    return model


def client_mp_child(env_args, model_path, conn):
    env = make_env(env_args)
    model = get_model(env, model_path)
    IOAgentClient(Agent(model), env, conn).run()


def eval_main(args, argv):
    env_args = args['env_args']
    prepare_env(env_args)
    env = make_env(env_args)

    model_path = argv[0] if len(argv) >= 1 else 'models/latest.pth'
    num_games = int(argv[1]) if len(argv) >= 2 else 100
    num_process = int(argv[2]) if len(argv) >= 3 else 1

    agent1 = Agent(get_model(env, model_path))
    critic = None

    print('%d process, %d games' % (num_process, num_games))

    seed = random.randrange(1e8)
    print('seed = %d' % seed)

    agents = [agent1, RandomAgent()]

    evaluate_mp(env, agents, critic, env_args, {'default': {}}, num_process, num_games, seed)


def eval_server_main(args, argv):
    print('network match server mode')
    env_args = args['env_args']
    prepare_env(env_args)
    env = make_env(env_args)

    num_games = int(argv[0]) if len(argv) >= 1 else 100
    num_process = int(argv[1]) if len(argv) >= 2 else 1

    print('%d process, %d games' % (num_process, num_games))

    seed = random.randrange(1e8)
    print('seed = %d' % seed)

    evaluate_mp(env, [None] * len(env.players()), None, env_args, {'default': {}}, num_process, num_games, seed)


def eval_client_main(args, argv):
    print('network match client mode')
    while True:
        try:
            host = argv[1] if len(argv) >= 2 else 'localhost'
            conn = connect_socket_connection(host, io_match_port)
            env_args = conn.recv()
        except EOFError:
            break

        model_path = argv[0] if len(argv) >= 1 else 'models/latest.pth'
        mp.Process(target=client_mp_child, args=(env_args, model_path, conn)).start()
        conn.close()<|MERGE_RESOLUTION|>--- conflicted
+++ resolved
@@ -231,20 +231,11 @@
                 agents[p] = self.default_agent
             else:
                 agents[p] = Agent(model, self.args['observation'])
-<<<<<<< HEAD
         outcome = exec_match(self.env, agents, None)
         if outcome is None:
             print('None episode in evaluation!')
-        else:
-            outcome = outcome[args['player']]
-        return outcome
-=======
-        result = exec_match(self.env, agents, None)
-        if result is None:
-            print('None episode in evaluation!')
             return None
-        return {'args': args, 'result': result}
->>>>>>> cd4fee0a
+        return {'args': args, 'result': outcome}
 
 
 def wp_func(results):
