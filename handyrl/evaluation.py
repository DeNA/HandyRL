--- conflicted
+++ resolved
@@ -29,86 +29,6 @@
         pass
 
 
-<<<<<<< HEAD
-def print_outputs(env, prob, v):
-    if hasattr(env, 'print_outputs'):
-        env.print_outputs(prob, v)
-    else:
-        print('v = %s' % v)
-        print('p = %s' % (prob * 1000).astype(int))
-
-
-class Agent:
-    def __init__(self, model, observation=False, temperature=0.0):
-        # model might be a neural net, or some planning algorithm such as game tree search
-        self.model = model
-        self.hidden = None
-        self.observation = observation
-        self.temperature = temperature
-
-    def reset(self, env, show=False):
-        self.hidden = self.model.init_hidden()
-
-    def plan(self, obs):
-        outputs = self.model.inference(obs, self.hidden)
-        self.hidden = outputs.pop('hidden', None)
-        return outputs
-
-    def action(self, env, player, show=False):
-        outputs = self.plan(env.observation(player))
-        actions = env.legal_actions(player)
-        p_ = outputs['policy']
-        v = outputs.get('value', None)
-        mask = np.ones_like(p_)
-        mask[actions] = 0
-        p = p_ - mask * 1e32
-
-        if show:
-            view(env, player=player)
-            print('p_ = %s' % (softmax(p_) * 1000).astype(int))
-            print_outputs(env, softmax(p), v)
-
-        if self.temperature == 0:
-            ap_list = sorted([(a, p[a]) for a in actions], key=lambda x: -x[1])
-            return ap_list[0][0]
-        else:
-            return random.choices(np.arange(len(p)), weights=softmax(p / self.temperature))[0]
-
-    def observe(self, env, player, show=False):
-        if self.observation:
-            outputs = self.plan(env.observation(player))
-            v = outputs.get('value', None)
-        if show:
-            view(env, player=player)
-            if self.observation:
-                print_outputs(env, None, v)
-
-
-class EnsembleAgent(Agent):
-    def reset(self, env, show=False):
-        self.hidden = [model.init_hidden() for model in self.model]
-
-    def plan(self, obs):
-        outputs = {}
-        for i, model in enumerate(self.model):
-            o = model.inference(obs, self.hidden[i])
-            for k, v in o:
-                if k == 'hidden':
-                    self.hidden[i] = v
-                else:
-                    outputs[k] = outputs.get(k, []) + [o]
-        for k, vl in outputs:
-            outputs[k] = np.mean(vl, axis=0)
-        return outputs
-
-
-class SoftAgent(Agent):
-    def __init__(self, model, observation=False):
-        super().__init__(model, observation=observation, temperature=1.0)
-
-
-=======
->>>>>>> 93acf8be
 class NetworkAgentClient:
     def __init__(self, agent, env, conn):
         self.conn = conn
