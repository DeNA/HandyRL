# Copyright (c) 2020 DeNA Co., Ltd.
# Licensed under The MIT License [see LICENSE for details]

# evaluation of policies or planning algorithms

import random
import time
import multiprocessing as mp

from .environment import prepare_env, make_env
from .connection import send_recv, accept_socket_connections, connect_socket_connection
from .agent import RandomAgent, RuleBasedAgent, Agent, EnsembleAgent, SoftAgent


network_match_port = 9876


def view(env, player=None):
    if hasattr(env, 'view'):
        env.view(player=player)
    else:
        print(env)


def view_transition(env):
    if hasattr(env, 'view_transition'):
        env.view_transition()
    else:
        pass


class NetworkAgentClient:
    def __init__(self, agent, env, conn):
        self.conn = conn
        self.agent = agent
        self.env = env

    def run(self):
        while True:
            command, args = self.conn.recv()
            if command == 'quit':
                break
            elif command == 'outcome':
                print('outcome = %f' % args[0])
            elif hasattr(self.agent, command):
                if command == 'action':
                    view(self.env)
                ret = getattr(self.agent, command)(self.env, *args, show=True)
                if command == 'action':
                    player = args[0]
                    ret = self.env.action2str(ret, player)
            else:
                ret = getattr(self.env, command)(*args)
                if command == 'update':
                    reset = args[1]
                    if reset:
                        self.agent.reset(self.env, show=True)
                    view_transition(self.env)
            self.conn.send(ret)


class NetworkAgent:
    def __init__(self, conn):
        self.conn = conn

    def update(self, data, reset):
        return send_recv(self.conn, ('update', [data, reset]))

    def outcome(self, outcome):
        return send_recv(self.conn, ('outcome', [outcome]))

    def action(self, player):
        return send_recv(self.conn, ('action', [player]))


def exec_match(env, agents, show=False, game_args={}):
    ''' match with shared game environment '''
    if env.reset(game_args):
        return None
    for agent in agents.values():
        agent.reset(env, show=show)
    while not env.terminal():
        if show:
            view(env)
        turn_players = env.turns()
        actions = {}
        for p in env.turns():
            actions[p] = agents[p].action(env, p, show=show)
        if env.step(actions):
            return None
        if show:
            view_transition(env)
    outcome = env.outcome()
    if show:
        print('final outcome = %s' % outcome)
    return outcome


def exec_network_match(env, network_agents, show=False, game_args={}):
    ''' match with divided game environment '''
    if env.reset(game_args):
        return None
    for p, agent in network_agents.items():
        info = env.diff_info(p)
        agent.update(info, True)
    while not env.terminal():
        if show:
            view(env)
        actions = {}
        if p in env.turns():
            action = network_agents[p].action(p)
            actions[p] = env.str2action(action, p)
        if env.step(actions):
            return None
        for p, agent in network_agents.items():
            info = env.diff_info(p)
            agent.update(info, False)
    outcome = env.outcome()
    for p, agent in network_agents.items():
        agent.outcome(outcome[p])
    return outcome


def build_agent(raw, env):
    if raw == 'random':
        return RandomAgent()
    elif raw == 'rulebase':
        return RuleBasedAgent()
    return None


class Evaluator:
    def __init__(self, env, args):
        self.env = env
        self.args = args
        self.default_opponent = 'random'

    def execute(self, models, args):
        opponents = self.args.get('eval', {}).get('opponent', [])
        if len(opponents) == 0:
            opponent = self.default_opponent
        else:
            opponent = random.choice(opponents)

        agents = {}
        for p, model in models.items():
            if model is None:
                agents[p] = build_agent(opponent, self.env)
            else:
                agents[p] = Agent(model)

        outcome = exec_match(self.env, agents, None)
        if outcome is None:
            print('None episode in evaluation!')
            return None
        return {'args': args, 'result': outcome, 'opponent': opponent}


def wp_func(results):
    games = sum([v for k, v in results.items() if k is not None])
    win = sum([(k + 1) / 2 * v for k, v in results.items() if k is not None])
    if games == 0:
        return 0.0
    return win / games


def eval_process_mp_child(agents, env_args, index, in_queue, out_queue, seed, show=False):
    random.seed(seed + index)
    env = make_env({**env_args, 'id': index})
    while True:
        args = in_queue.get()
        if args is None:
            break
        g, agent_ids, pat_idx, game_args = args
        print('*** Game %d ***' % g)
        agent_map = {env.players()[p]: agents[ai] for p, ai in enumerate(agent_ids)}
        if isinstance(list(agent_map.values())[0], NetworkAgent):
            outcome = exec_network_match(env, agent_map, show=show, game_args=game_args)
        else:
            outcome = exec_match(env, agent_map, show=show, game_args=game_args)
        out_queue.put((pat_idx, agent_ids, outcome))
    out_queue.put(None)


def evaluate_mp(env, agents, env_args, args_patterns, num_process, num_games, seed):
    in_queue, out_queue = mp.Queue(), mp.Queue()
    args_cnt = 0
    total_results, result_map = [{} for _ in agents], [{} for _ in agents]
    print('total games = %d' % (len(args_patterns) * num_games))
    time.sleep(0.1)
    for pat_idx, args in args_patterns.items():
        for i in range(num_games):
            if len(agents) == 2:
                # When playing two player game,
                # the number of games with first or second player is equalized.
                first_agent = 0 if i < (num_games + 1) // 2 else 1
                tmp_pat_idx, agent_ids = (pat_idx + '-F', [0, 1]) if first_agent == 0 else (pat_idx + '-S', [1, 0])
            else:
                tmp_pat_idx, agent_ids = pat_idx, random.sample(list(range(len(agents))), len(agents))
            in_queue.put((args_cnt, agent_ids, tmp_pat_idx, args))
            for p in range(len(agents)):
                result_map[p][tmp_pat_idx] = {}
            args_cnt += 1

    network_mode = agents[0] is None
    if network_mode:  # network battle mode
        agents = network_match_acception(num_process, env_args, len(agents), network_match_port)
    else:
        agents = [agents] * num_process

    for i in range(num_process):
        in_queue.put(None)
        args = agents[i], env_args, i, in_queue, out_queue, seed
        if num_process > 1:
            mp.Process(target=eval_process_mp_child, args=args).start()
            if network_mode:
                for agent in agents[i]:
                    agent.conn.close()
        else:
            eval_process_mp_child(*args, show=True)

    finished_cnt = 0
    while finished_cnt < num_process:
        ret = out_queue.get()
        if ret is None:
            finished_cnt += 1
            continue
        pat_idx, agent_ids, outcome = ret
        if outcome is not None:
            for idx, p in enumerate(env.players()):
                agent_id = agent_ids[idx]
                oc = outcome[p]
                result_map[agent_id][pat_idx][oc] = result_map[agent_id][pat_idx].get(oc, 0) + 1
                total_results[agent_id][oc] = total_results[agent_id].get(oc, 0) + 1

    for p, r_map in enumerate(result_map):
        print('---agent %d---' % p)
        for pat_idx, results in r_map.items():
            print(pat_idx, {k: results[k] for k in sorted(results.keys(), reverse=True)}, wp_func(results))
        print('total', {k: total_results[p][k] for k in sorted(total_results[p].keys(), reverse=True)}, wp_func(total_results[p]))


def network_match_acception(n, env_args, num_agents, port):
    waiting_conns = []
    accepted_conns = []

    for conn in accept_socket_connections(port):
        if len(accepted_conns) >= n * num_agents:
            break
        waiting_conns.append(conn)

        if len(waiting_conns) == num_agents:
            conn = waiting_conns[0]
            accepted_conns.append(conn)
            waiting_conns = waiting_conns[1:]
            conn.send(env_args)  # send accept with environment arguments

    agents_list = [
        [NetworkAgent(accepted_conns[i * num_agents + j]) for j in range(num_agents)]
        for i in range(n)
    ]

    return agents_list


def get_model(env, model_path):
    import torch
    from .model import ModelWrapper
    model = env.net()
    model.load_state_dict(torch.load(model_path))
    model.eval()
    return ModelWrapper(model)


def client_mp_child(env_args, model_path, conn):
    env = make_env(env_args)
    agent = build_agent(model_path, env)
    if agent is None:
        model = get_model(env, model_path)
        agent = Agent(model)
    NetworkAgentClient(agent, env, conn).run()


def eval_main(args, argv):
    env_args = args['env_args']
    prepare_env(env_args)
    env = make_env(env_args)

    model_path = argv[0] if len(argv) >= 1 else 'models/latest.pth'
    num_games = int(argv[1]) if len(argv) >= 2 else 100
    num_process = int(argv[2]) if len(argv) >= 3 else 1

<<<<<<< HEAD
    agent1 = Agent(get_model(env, model_path))
=======
    agent1 = build_agent(model_path, env)
    if agent1 is None:
        agent1 = Agent(get_model(env, model_path))
    critic = None
>>>>>>> 74ff0f29

    print('%d process, %d games' % (num_process, num_games))

    seed = random.randrange(1e8)
    print('seed = %d' % seed)

    agents = [agent1] + [RandomAgent() for _ in range(len(env.players()) - 1)]

    evaluate_mp(env, agents, env_args, {'default': {}}, num_process, num_games, seed)


def eval_server_main(args, argv):
    print('network match server mode')
    env_args = args['env_args']
    prepare_env(env_args)
    env = make_env(env_args)

    num_games = int(argv[0]) if len(argv) >= 1 else 100
    num_process = int(argv[1]) if len(argv) >= 2 else 1

    print('%d process, %d games' % (num_process, num_games))

    seed = random.randrange(1e8)
    print('seed = %d' % seed)

    evaluate_mp(env, [None] * len(env.players()), env_args, {'default': {}}, num_process, num_games, seed)


def eval_client_main(args, argv):
    print('network match client mode')
    while True:
        try:
            host = argv[1] if len(argv) >= 2 else 'localhost'
            conn = connect_socket_connection(host, network_match_port)
            env_args = conn.recv()
        except EOFError:
            break

        model_path = argv[0] if len(argv) >= 1 else 'models/latest.pth'
        mp.Process(target=client_mp_child, args=(env_args, model_path, conn)).start()
        conn.close()<|MERGE_RESOLUTION|>--- conflicted
+++ resolved
@@ -290,14 +290,9 @@
     num_games = int(argv[1]) if len(argv) >= 2 else 100
     num_process = int(argv[2]) if len(argv) >= 3 else 1
 
-<<<<<<< HEAD
-    agent1 = Agent(get_model(env, model_path))
-=======
     agent1 = build_agent(model_path, env)
     if agent1 is None:
         agent1 = Agent(get_model(env, model_path))
-    critic = None
->>>>>>> 74ff0f29
 
     print('%d process, %d games' % (num_process, num_games))
 
