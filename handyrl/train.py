# Copyright (c) 2020 DeNA Co., Ltd.
# Licensed under The MIT License [see LICENSE for details]

# training

import os
import time
import copy
import threading
import random
import bz2
import pickle
from collections import deque

import numpy as np
import torch
import torch.nn as nn
import torch.nn.functional as F
import torch.distributions as dist
import torch.optim as optim

from .environment import prepare_env, make_env
from .util import map_r, bimap_r, trimap_r, rotate
from .model import to_torch, to_gpu_or_not, RandomModel
from .model import SimpleConv2DModel as DefaultModel
from .losses import compute_target
from .connection import MultiProcessWorkers
from .connection import accept_socket_connections
from .worker import Workers


def make_batch(episodes, args):
    """Making training batch

    Args:
        episodes (Iterable): list of episodes
        args (dict): training configuration

    Returns:
        dict: PyTorch input and target tensors

    Note:
        Basic data shape is (T, B, P, ...) .
        (T is time length, B is batch size, P is player count)
    """

    obss, datum = [], []

    def replace_none(a, b):
        return a if a is not None else b

    for ep in episodes:
        # target player and turn index
        moments_ = sum([pickle.loads(bz2.decompress(ms)) for ms in ep['moment']], [])
        moments = moments_[ep['start'] - ep['base']:ep['end'] - ep['base']]
        players = list(moments[0]['observation'].keys())

        obs_zeros = map_r(moments[0]['observation'][moments[0]['turn']], lambda o: np.zeros_like(o))  # template for padding
        if args['observation']:
            # replace None with zeros
            obs = [[replace_none(m['observation'][player], obs_zeros) for player in players] for m in moments]
        else:
            obs = [[m['observation'][m['turn']]] for m in moments]
        obs = rotate(obs)  # (T, P, ..., ...) -> (P, ..., T, ...)
        obs = rotate(obs)  # (P, ..., T, ...) -> (..., T, P, ...)
        obs = bimap_r(obs_zeros, obs, lambda _, o: np.array(o))

        # datum that is not changed by training configuration
        p = np.array([m['policy'] for m in moments])
        v = np.array(
            [[replace_none(m['value'][player], 0) for player in players] for m in moments],
            dtype=np.float32
        ).reshape(-1, len(players))
        rew = np.array(
            [[replace_none(m['reward'][player], 0) for player in players] for m in moments],
            dtype=np.float32
        ).reshape(-1, len(players))
        ret = np.array(
            [[m['return'][player] for player in players] for m in moments],
            dtype=np.float32
        ).reshape(-1, len(players))
        oc = np.array([ep['outcome'][player] for player in players], dtype=np.float32).reshape(-1, len(players))
<<<<<<< HEAD
        tmsk = np.array([[player == m['turn'] for player in players] for m in moments], dtype=np.float32)
        pmsk = np.array([m['pmask'] for m in moments])
        vmsk = np.ones_like(tmsk) if args['observation'] else tmsk
=======

        emask = np.ones((len(moments), 1), dtype=np.float32)  # episode mask
        tmask = np.array([[pl == m['turn'] for pl in players] for m in moments], dtype=np.float32)  # turn mask
        omask = np.ones_like(tmask) if args['observation'] else tmask  # observation mask
        amask = np.array([m['action_mask'] for m in moments])  # action mask
>>>>>>> ca58b344

        act = np.array([m['action'] for m in moments]).reshape(-1, 1)

        progress = np.arange(ep['start'], ep['end'], dtype=np.float32) / ep['total']

        # pad each array if step length is short
        if len(tmask) < args['forward_steps']:
            pad_len = args['forward_steps'] - len(tmask)
            obs = map_r(obs, lambda o: np.pad(o, [(0, pad_len)] + [(0, 0)] * (len(o.shape) - 1), 'constant', constant_values=0))
            p = np.pad(p, [(0, pad_len), (0, 0)], 'constant', constant_values=0)
            v = np.concatenate([v, np.tile(oc, [pad_len, 1])])
            act = np.pad(act, [(0, pad_len), (0, 0)], 'constant', constant_values=0)
            rew = np.pad(rew, [(0, pad_len), (0, 0)], 'constant', constant_values=0)
            ret = np.pad(ret, [(0, pad_len), (0, 0)], 'constant', constant_values=0)
            emask = np.pad(emask, [(0, pad_len), (0, 0)], 'constant', constant_values=0)
            tmask = np.pad(tmask, [(0, pad_len), (0, 0)], 'constant', constant_values=0)
            omask = np.pad(omask, [(0, pad_len), (0, 0)], 'constant', constant_values=0)
            amask = np.pad(amask, [(0, pad_len), (0, 0)], 'constant', constant_values=1e32)
            progress = np.pad(progress, [(0, pad_len)], 'constant', constant_values=1)

        obss.append(obs)
        datum.append((p, v, act, oc, rew, ret, tmask, omask, amask, progress))

    p, v, act, oc, rew, ret, tmask, omask, amask, progress = zip(*datum)

    obs = to_torch(bimap_r(obs_zeros, rotate(obss), lambda _, o: np.array(o)))
    p = to_torch(np.array(p))
    v = to_torch(np.array(v))
    act = to_torch(np.array(act))
    oc = to_torch(np.array(oc))
    rew = to_torch(np.array(rew))
    ret = to_torch(np.array(ret))
    emask = to_torch(np.array(emask))
    tmask = to_torch(np.array(tmask))
    omask = to_torch(np.array(omask))
    amask = to_torch(np.array(amask))
    progress = to_torch(np.array(progress))

    return {
        'observation': obs,
        'policy': p, 'value': v,
        'action': act, 'outcome': oc,
        'reward': rew, 'return': ret,
        'episode_mask': emask,
        'turn_mask': tmask, 'observation_mask': omask,
        'action_mask': amask,
        'progress': progress,
    }


def forward_prediction(model, hidden, batch, obs_mode):
    """Forward calculation via neural network

    Args:
        model (torch.nn.Module): neural network
        hidden: initial hidden state (..., B, P, ...)
        batch (dict): training batch (output of make_batch() function)

    Returns:
        tuple: calculated policy and value
    """

    observations = batch['observation']  # (B, T, P, ...)

    if hidden is None:
        # feed-forward neural network
        obs = map_r(observations, lambda o: o.view(-1, *o.size()[3:]))
        outputs = model(obs, None)
    else:
        # sequential computation with RNN
        outputs = {}
        for t in range(batch['turn_mask'].size(1)):
            obs = map_r(observations, lambda o: o[:, t].reshape(-1, *o.size()[3:]))  # (..., B * P, ...)
            omask_ = batch['observation_mask'][:, t]
            omask = map_r(hidden, lambda h: omask_.view(*h.size()[:2], *([1] * (len(h.size()) - 2))))
            hidden_ = bimap_r(hidden, omask, lambda h, m: h * m)  # (..., B, P, ...)
            if obs_mode:
                hidden_ = map_r(hidden_, lambda h: h.view(-1, *h.size()[2:]))  # (..., B * P, ...)
            else:
                hidden_ = map_r(hidden_, lambda h: h.sum(1))  # (..., B * 1, ...)
            outputs_ = model(obs, hidden_)
            for k, o in outputs_.items():
                if k == 'hidden':
                    next_hidden = outputs_['hidden']
                else:
                    outputs[k] = outputs.get(k, []) + [o]
            next_hidden = bimap_r(next_hidden, hidden, lambda nh, h: nh.view(h.size(0), -1, *h.size()[2:]))  # (..., B, P or 1, ...)
            hidden = trimap_r(hidden, next_hidden, omask, lambda h, nh, m: h * (1 - m) + nh * m)
        outputs = {k: torch.stack(o, dim=1) for k, o in outputs.items() if o[0] is not None}

    for k, o in outputs.items():
        if k == 'policy':
            # gather turn player's policies
            o = o.view(*batch['turn_mask'].size()[:2], -1, o.size(-1))
            outputs[k] = o.mul(batch['turn_mask'].unsqueeze(-1)).sum(-2) - batch['action_mask']
        else:
            # mask valid target values and cumulative rewards
            outputs[k] = o.view(*batch['turn_mask'].size()[:2], -1).mul(batch['observation_mask'])

    return outputs


def compose_losses(outputs, log_selected_policies, total_advantages, targets, batch, args):
    """Caluculate loss value

    Returns:
        tuple: losses and statistic values and the number of training data
    """

    tmasks = batch['turn_mask']
    omasks = batch['observation_mask']

    losses = {}
    dcnt = tmasks.sum().item()
    turn_advantages = total_advantages.mul(tmasks).sum(-1, keepdim=True)

    losses['p'] = (-log_selected_policies * turn_advantages).sum()
    if 'value' in outputs:
        losses['v'] = ((outputs['value'] - targets['value']) ** 2).mul(omasks).sum() / 2
    if 'return' in outputs:
        losses['r'] = F.smooth_l1_loss(outputs['return'], targets['return'], reduction='none').mul(omasks).sum()

    entropy = dist.Categorical(logits=outputs['policy']).entropy().mul(tmasks.sum(-1))
    losses['ent'] = entropy.sum()

    base_loss = losses['p'] + losses.get('v', 0) + losses.get('r', 0)
    entropy_loss = entropy.mul(1 - batch['progress'] * (1 - args['entropy_regularization_decay'])).sum() * -args['entropy_regularization']
    losses['total'] = base_loss + entropy_loss

    return losses, dcnt


def compute_loss(batch, model, hidden, args):
    outputs = forward_prediction(model, hidden, batch, args['observation'])
    actions = batch['action']
    emasks = batch['episode_mask']
    clip_rho_threshold, clip_c_threshold = 1.0, 1.0

    log_selected_b_policies = F.log_softmax(batch['policy']  , dim=-1).gather(-1, actions) * emasks
    log_selected_t_policies = F.log_softmax(outputs['policy'], dim=-1).gather(-1, actions) * emasks

    # thresholds of importance sampling
    log_rhos = log_selected_t_policies.detach() - log_selected_b_policies
    rhos = torch.exp(log_rhos)
    clipped_rhos = torch.clamp(rhos, 0, clip_rho_threshold)
    cs = torch.clamp(rhos, 0, clip_c_threshold)
    outputs_nograd = {k: o.detach() for k, o in outputs.items()}

    if 'value' in outputs_nograd:
        values_nograd = outputs_nograd['value']
        if values_nograd.size(2) == 2:  # two player zerosum game
            values_nograd_opponent = -torch.stack([values_nograd[:, :, 1], values_nograd[:, :, 0]], dim=-1)
            if args['observation']:
                values_nograd = (values_nograd + values_nograd_opponent) / 2
            else:
                values_nograd = values_nograd + values_nograd_opponent
        outputs_nograd['value'] = values_nograd * emasks + batch['outcome'] * (1 - emasks)

    # compute targets and advantage
    targets = {}
    advantages = {}

    value_args = outputs_nograd.get('value', None), batch['outcome'], None, args['lambda'], 1, clipped_rhos, cs
    return_args = outputs_nograd.get('return', None), batch['return'], batch['reward'], args['lambda'], args['gamma'], clipped_rhos, cs

    targets['value'], advantages['value'] = compute_target(args['value_target'], *value_args)
    targets['return'], advantages['return'] = compute_target(args['value_target'], *return_args)

    if args['policy_target'] != args['value_target']:
        _, advantages['value'] = compute_target(args['policy_target'], *value_args)
        _, advantages['return'] = compute_target(args['policy_target'], *return_args)

    # compute policy advantage
    total_advantages = clipped_rhos * sum(advantages.values())

    return compose_losses(outputs, log_selected_t_policies, total_advantages, targets, batch, args)


class Batcher:
    def __init__(self, args, episodes):
        self.args = args
        self.episodes = episodes
        self.shutdown_flag = False

        self.workers = MultiProcessWorkers(
            self._worker, self._selector(), self.args['num_batchers'],
            buffer_length=3, num_receivers=2
        )

    def _selector(self):
        while True:
            yield [self.select_episode() for _ in range(self.args['batch_size'])]

    def _worker(self, conn, bid):
        print('started batcher %d' % bid)
        while not self.shutdown_flag:
            episodes = conn.recv()
            batch = make_batch(episodes, self.args)
            conn.send((batch, 1))
        print('finished batcher %d' % bid)

    def run(self):
        self.workers.start()

    def select_episode(self):
        while True:
            ep_idx = random.randrange(min(len(self.episodes), self.args['maximum_episodes']))
            accept_rate = 1 - (len(self.episodes) - 1 - ep_idx) / self.args['maximum_episodes']
            if random.random() < accept_rate:
                break
        ep = self.episodes[ep_idx]
        turn_candidates = 1 + max(0, ep['steps'] - self.args['forward_steps'])  # change start turn by sequence length
        st = random.randrange(turn_candidates)
        ed = min(st + self.args['forward_steps'], ep['steps'])
        st_block = st // self.args['compress_steps']
        ed_block = (ed - 1) // self.args['compress_steps'] + 1
        ep_minimum = {
            'args': ep['args'], 'outcome': ep['outcome'],
            'moment': ep['moment'][st_block:ed_block],
            'base': st_block * self.args['compress_steps'],
            'start': st, 'end': ed, 'total': ep['steps']
        }
        return ep_minimum

    def batch(self):
        return self.workers.recv()

    def shutdown(self):
        self.shutdown_flag = True
        self.workers.shutdown()


class Trainer:
    def __init__(self, args, model):
        self.episodes = deque()
        self.args = args
        self.gpu = torch.cuda.device_count()
        self.model = model
        self.defalut_lr = 3e-8
        self.data_cnt_ema = self.args['batch_size'] * self.args['forward_steps']
        self.params = list(self.model.parameters())
        lr = self.defalut_lr * self.data_cnt_ema
        self.optimizer = optim.Adam(self.params, lr=lr, weight_decay=1e-5) if len(self.params) > 0 else None
        self.steps = 0
        self.lock = threading.Lock()
        self.batcher = Batcher(self.args, self.episodes)
        self.updated_model = None, 0
        self.update_flag = False
        self.shutdown_flag = False

    def update(self):
        if len(self.episodes) < self.args['minimum_episodes']:
            return None, 0  # return None before training
        self.update_flag = True
        while True:
            time.sleep(0.1)
            model, steps = self.recheck_update()
            if model is not None:
                break
        return model, steps

    def report_update(self, model, steps):
        self.lock.acquire()
        self.update_flag = False
        self.updated_model = model, steps
        self.lock.release()

    def recheck_update(self):
        self.lock.acquire()
        flag = self.update_flag
        self.lock.release()
        return (None, -1) if flag else self.updated_model

    def shutdown(self):
        self.shutdown_flag = True
        self.batcher.shutdown()

    def train(self):
        if self.optimizer is None:  # non-parametric model
            print()
            return

        batch_cnt, data_cnt, loss_sum = 0, 0, {}
        train_model = self.model
        if self.gpu:
            if self.gpu > 1:
                train_model = nn.DataParallel(self.model)
            train_model.cuda()
        train_model.train()

        while data_cnt == 0 or not (self.update_flag or self.shutdown_flag):
            # episodes were only tuple of arrays
            batch = to_gpu_or_not(self.batcher.batch(), self.gpu)
            batch_size = batch['value'].size(0)
            player_count = batch['value'].size(2)
            hidden = to_gpu_or_not(self.model.init_hidden([batch_size, player_count]), self.gpu)

            losses, dcnt = compute_loss(batch, train_model, hidden, self.args)

            self.optimizer.zero_grad()
            losses['total'].backward()
            nn.utils.clip_grad_norm_(self.params, 4.0)
            self.optimizer.step()

            batch_cnt += 1
            data_cnt += dcnt
            for k, l in losses.items():
                loss_sum[k] = loss_sum.get(k, 0.0) + l.item()

            self.steps += 1

        print('loss = %s' % ' '.join([k + ':' + '%.3f' % (l / data_cnt) for k, l in loss_sum.items()]))

        self.data_cnt_ema = self.data_cnt_ema * 0.8 + data_cnt / (1e-2 + batch_cnt) * 0.2
        for param_group in self.optimizer.param_groups:
            param_group['lr'] = self.defalut_lr * self.data_cnt_ema / (1 + self.steps * 1e-5)
        self.model.cpu()
        self.model.eval()
        return copy.deepcopy(self.model)

    def run(self):
        print('waiting training')
        while not self.shutdown_flag:
            if len(self.episodes) < self.args['minimum_episodes']:
                time.sleep(1)
                continue
            if self.steps == 0:
                self.batcher.run()
                print('started training')
            model = self.train()
            self.report_update(model, self.steps)
        print('finished training')


class Learner:
    def __init__(self, args):
        self.args = args
        random.seed(args['seed'])

        self.env = make_env(args['env'])
        eval_modify_rate = (args['update_episodes'] ** 0.85) / args['update_episodes']
        self.eval_rate = max(args['eval_rate'], eval_modify_rate)
        self.shutdown_flag = False

        # trained datum
        self.model_era = self.args['restart_epoch']
        self.model_class = self.env.net() if hasattr(self.env, 'net') else DefaultModel
        train_model = self.model_class(self.env, args)
        if self.model_era == 0:
            self.model = RandomModel(self.env)
        else:
            self.model = train_model
            self.model.load_state_dict(torch.load(self.model_path(self.model_era)), strict=False)

        # generated datum
        self.generation_results = {}
        self.num_episodes = 0

        # evaluated datum
        self.results = {}
        self.num_results = 0

        # multiprocess or remote connection
        self.workers = Workers(args)

        # thread connection
        self.trainer = Trainer(args, train_model)

    def shutdown(self):
        self.shutdown_flag = True
        self.trainer.shutdown()
        self.workers.shutdown()
        for thread in self.threads:
            thread.join()

    def model_path(self, model_id):
        return os.path.join('models', str(model_id) + '.pth')

    def latest_model_path(self):
        return os.path.join('models', 'latest.pth')

    def update_model(self, model, steps):
        # get latest model and save it
        print('updated model(%d)' % steps)
        self.model_era += 1
        self.model = model
        os.makedirs('models', exist_ok=True)
        torch.save(model.state_dict(), self.model_path(self.model_era))
        torch.save(model.state_dict(), self.latest_model_path())

    def feed_episodes(self, episodes):
        # analyze generated episodes
        for episode in episodes:
            if episode is None:
                continue
            for p in episode['args']['player']:
                model_id = episode['args']['model_id'][p]
                outcome = episode['outcome'][p]
                n, r, r2 = self.generation_results.get(model_id, (0, 0, 0))
                self.generation_results[model_id] = n + 1, r + outcome, r2 + outcome ** 2

        # store generated episodes
        self.trainer.episodes.extend([e for e in episodes if e is not None])
        while len(self.trainer.episodes) > self.args['maximum_episodes']:
            self.trainer.episodes.popleft()

    def feed_results(self, results):
        # store evaluation results
        for result in results:
            if result is None:
                continue
            for p in result['args']['player']:
                model_id = result['args']['model_id'][p]
                res = result['result'][p]
                n, r, r2 = self.results.get(model_id, (0, 0, 0))
                self.results[model_id] = n + 1, r + res, r2 + res ** 2

    def update(self):
        # call update to every component
        print()
        print('epoch %d' % self.model_era)

        if self.model_era not in self.results:
            print('win rate = Nan (0)')
        else:
            n, r, r2 = self.results[self.model_era]
            mean = r / (n + 1e-6)
            print('win rate = %.3f (%.1f / %d)' % ((mean + 1) / 2, (r + n) / 2, n))

        if self.model_era not in self.generation_results:
            print('generation stats = Nan (0)')
        else:
            n, r, r2 = self.generation_results[self.model_era]
            mean = r / (n + 1e-6)
            std = (r2 / (n + 1e-6) - mean ** 2) ** 0.5
            print('generation stats = %.3f +- %.3f' % (mean, std))

        model, steps = self.trainer.update()
        if model is None:
            model = self.model
        self.update_model(model, steps)

    def server(self):
        # central conductor server
        # returns as list if getting multiple requests as list
        print('started server')
        prev_update_episodes = self.args['minimum_episodes']
        while True:
            # no update call before storings minimum number of episodes + 1 age
            next_update_episodes = prev_update_episodes + self.args['update_episodes']
            while not self.shutdown_flag and self.num_episodes < next_update_episodes:
                conn, (req, data) = self.workers.recv()
                multi_req = isinstance(data, list)
                if not multi_req:
                    data = [data]
                send_data = []

                if req == 'args':
                    for _ in data:
                        args = {'model_id': {}}

                        # decide role
                        if self.num_results < self.eval_rate * self.num_episodes:
                            args['role'] = 'e'
                        else:
                            args['role'] = 'g'

                        if args['role'] == 'g':
                            # genatation configuration
                            args['player'] = self.env.players()
                            for p in self.env.players():
                                if p in args['player']:
                                    args['model_id'][p] = self.model_era
                                else:
                                    args['model_id'][p] = -1
                            self.num_episodes += 1
                            if self.num_episodes % 100 == 0:
                                print(self.num_episodes, end=' ', flush=True)

                        elif args['role'] == 'e':
                            # evaluation configuration
                            args['player'] = [self.env.players()[self.num_results % len(self.env.players())]]
                            for p in self.env.players():
                                if p in args['player']:
                                    args['model_id'][p] = self.model_era
                                else:
                                    args['model_id'][p] = -1
                            self.num_results += 1

                        send_data.append(args)

                elif req == 'episode':
                    # report generated episodes
                    self.feed_episodes(data)
                    send_data = [None] * len(data)

                elif req == 'result':
                    # report evaluation results
                    self.feed_results(data)
                    send_data = [None] * len(data)

                elif req == 'model':
                    for model_id in data:
                        model = self.model
                        if model_id != self.model_era:
                            try:
                                model = self.model_class(self.env, self.args)
                                model.load_state_dict(torch.load(self.model_path(model_id)), strict=False)
                            except:
                                # return latest model if failed to load specified model
                                pass
                        send_data.append(model)

                if not multi_req and len(send_data) == 1:
                    send_data = send_data[0]
                self.workers.send(conn, send_data)
            prev_update_episodes = next_update_episodes
            self.update()
        print('finished server')

    def entry_server(self):
        port = 9999
        print('started entry server %d' % port)
        conn_acceptor = accept_socket_connections(port=port, timeout=0.3)
        while not self.shutdown_flag:
            conn = next(conn_acceptor)
            if conn is not None:
                entry_args = conn.recv()
                print('accepted entry from %s!' % entry_args['host'])
                args = copy.deepcopy(self.args)
                args['worker'] = entry_args
                conn.send(args)
                conn.close()
        print('finished entry server')

    def run(self):
        try:
            # open threads
            self.threads = [threading.Thread(target=self.trainer.run)]
            if self.args['remote']:
                self.threads.append(threading.Thread(target=self.entry_server))
            for thread in self.threads:
                thread.start()
            # open generator, evaluator
            self.workers.run()
            self.server()

        finally:
            self.shutdown()


def train_main(args):
    train_args = args['train_args']
    train_args['remote'] = False

    env_args = args['env_args']
    train_args['env'] = env_args

    prepare_env(env_args)  # preparing environment is needed in stand-alone mode
    learner = Learner(train_args)
    learner.run()


def train_server_main(args):
    train_args = args['train_args']
    train_args['remote'] = True

    env_args = args['env_args']
    train_args['env'] = env_args

    learner = Learner(train_args)
    learner.run()<|MERGE_RESOLUTION|>--- conflicted
+++ resolved
@@ -80,17 +80,11 @@
             dtype=np.float32
         ).reshape(-1, len(players))
         oc = np.array([ep['outcome'][player] for player in players], dtype=np.float32).reshape(-1, len(players))
-<<<<<<< HEAD
-        tmsk = np.array([[player == m['turn'] for player in players] for m in moments], dtype=np.float32)
-        pmsk = np.array([m['pmask'] for m in moments])
-        vmsk = np.ones_like(tmsk) if args['observation'] else tmsk
-=======
 
         emask = np.ones((len(moments), 1), dtype=np.float32)  # episode mask
-        tmask = np.array([[pl == m['turn'] for pl in players] for m in moments], dtype=np.float32)  # turn mask
+        tmask = np.array([[player == m['turn'] for player in players] for m in moments], dtype=np.float32)  # turn mask
         omask = np.ones_like(tmask) if args['observation'] else tmask  # observation mask
         amask = np.array([m['action_mask'] for m in moments])  # action mask
->>>>>>> ca58b344
 
         act = np.array([m['action'] for m in moments]).reshape(-1, 1)
 
