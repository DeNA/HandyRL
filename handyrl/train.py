# Copyright (c) 2020 DeNA Co., Ltd.
# Licensed under The MIT License [see LICENSE for details]

# training

import os
import time
import copy
import threading
import random
import bz2
import pickle
from collections import deque

import numpy as np
import torch
import torch.nn as nn
import torch.nn.functional as F
import torch.distributions as dist
import torch.optim as optim

from .environment import prepare_env, make_env
from .util import map_r, bimap_r, trimap_r, rotate
from .model import to_torch, to_gpu_or_not, RandomModel, ModelWrapper
from .losses import compute_target
from .connection import MultiProcessJobExecutor
from .connection import accept_socket_connections
from .worker import WorkerCluster


def make_batch(episodes, args):
    """Making training batch

    Args:
        episodes (Iterable): list of episodes
        args (dict): training configuration

    Returns:
        dict: PyTorch input and target tensors

    Note:
        Basic data shape is (B, T, P, ...) .
        (B is batch size, T is time length, P is player count)
    """

    obss, datum = [], []

    def replace_none(a, b):
        return a if a is not None else b

    for ep in episodes:
        moments_ = sum([pickle.loads(bz2.decompress(ms)) for ms in ep['moment']], [])
        moments = moments_[ep['start'] - ep['base']:ep['end'] - ep['base']]
        players = list(moments[0]['observation'].keys())
        if not args['turn_based_training']:  # solo training
            players = [random.choice(players)]

        obs_zeros = map_r(moments[0]['observation'][moments[0]['turn'][0]], lambda o: np.zeros_like(o))  # template for padding
        p_zeros = np.zeros_like(moments[0]['policy'][moments[0]['turn'][0]])  # template for padding

        # data that is chainge by training configuration
        if args['turn_based_training'] and not args['observation']:
            obs = [[m['observation'][m['turn'][0]]] for m in moments]
            p = np.array([[m['policy'][m['turn'][0]]] for m in moments])
            act = np.array([[m['action'][m['turn'][0]]] for m in moments], dtype=np.int64)[..., np.newaxis]
            amask = np.array([[m['action_mask'][m['turn'][0]]] for m in moments])
        else:
            obs = [[replace_none(m['observation'][player], obs_zeros) for player in players] for m in moments]
            p = np.array([[replace_none(m['policy'][player], p_zeros) for player in players] for m in moments])
            act = np.array([[replace_none(m['action'][player], 0) for player in players] for m in moments], dtype=np.int64)[..., np.newaxis]
            amask = np.array([[replace_none(m['action_mask'][player], p_zeros + 1e32) for player in players] for m in moments])

        # reshape observation
        obs = rotate(rotate(obs))  # (T, P, ..., ...) -> (P, ..., T, ...) -> (..., T, P, ...)
        obs = bimap_r(obs_zeros, obs, lambda _, o: np.array(o))

        # datum that is not changed by training configuration
        v = np.array([[replace_none(m['value'][player], [0]) for player in players] for m in moments], dtype=np.float32).reshape(len(moments), len(players), -1)
        rew = np.array([[replace_none(m['reward'][player], [0]) for player in players] for m in moments], dtype=np.float32).reshape(len(moments), len(players), -1)
        ret = np.array([[replace_none(m['return'][player], [0]) for player in players] for m in moments], dtype=np.float32).reshape(len(moments), len(players), -1)
        oc = np.array([ep['outcome'][player] for player in players], dtype=np.float32).reshape(1, len(players), -1)

        emask = np.ones((len(moments), 1, 1), dtype=np.float32)  # episode mask
        tmask = np.array([[[m['policy'][player] is not None] for player in players] for m in moments], dtype=np.float32)
        omask = np.array([[[m['value'][player] is not None] for player in players] for m in moments], dtype=np.float32)

        progress = np.arange(ep['start'], ep['end'], dtype=np.float32)[..., np.newaxis] / ep['total']

        # pad each array if step length is short
        if len(tmask) < args['forward_steps']:
            pad_len = args['forward_steps'] - len(tmask)
            obs = map_r(obs, lambda o: np.pad(o, [(0, pad_len)] + [(0, 0)] * (len(o.shape) - 1), 'constant', constant_values=0))
            p = np.pad(p, [(0, pad_len), (0, 0), (0, 0)], 'constant', constant_values=0)
            v = np.concatenate([v, np.tile(oc, [pad_len, 1, 1])])
            act = np.pad(act, [(0, pad_len), (0, 0), (0, 0)], 'constant', constant_values=0)
            rew = np.pad(rew, [(0, pad_len), (0, 0), (0, 0)], 'constant', constant_values=0)
            ret = np.pad(ret, [(0, pad_len), (0, 0), (0, 0)], 'constant', constant_values=0)
            emask = np.pad(emask, [(0, pad_len), (0, 0), (0, 0)], 'constant', constant_values=0)
            tmask = np.pad(tmask, [(0, pad_len), (0, 0), (0, 0)], 'constant', constant_values=0)
            omask = np.pad(omask, [(0, pad_len), (0, 0), (0, 0)], 'constant', constant_values=0)
            amask = np.pad(amask, [(0, pad_len), (0, 0), (0, 0)], 'constant', constant_values=1e32)
            progress = np.pad(progress, [(0, pad_len), (0, 0)], 'constant', constant_values=1)

        obss.append(obs)
        datum.append((p, v, act, oc, rew, ret, emask, tmask, omask, amask, progress))

    p, v, act, oc, rew, ret, emask, tmask, omask, amask, progress = zip(*datum)

    obs = to_torch(bimap_r(obs_zeros, rotate(obss), lambda _, o: np.array(o)))
    p = to_torch(np.array(p))
    v = to_torch(np.array(v))
    act = to_torch(np.array(act))
    oc = to_torch(np.array(oc))
    rew = to_torch(np.array(rew))
    ret = to_torch(np.array(ret))
    emask = to_torch(np.array(emask))
    tmask = to_torch(np.array(tmask))
    omask = to_torch(np.array(omask))
    amask = to_torch(np.array(amask))
    progress = to_torch(np.array(progress))

    return {
        'observation': obs,
        'policy': p, 'value': v,
        'action': act, 'outcome': oc,
        'reward': rew, 'return': ret,
        'episode_mask': emask,
        'turn_mask': tmask, 'observation_mask': omask,
        'action_mask': amask,
        'progress': progress,
    }


def forward_prediction(model, hidden, batch, args):
    """Forward calculation via neural network

    Args:
        model (torch.nn.Module): neural network
        hidden: initial hidden state (..., B, P, ...)
        batch (dict): training batch (output of make_batch() function)

    Returns:
        tuple: batch outputs of neural network
    """

    observations = batch['observation']  # (B, T, P, ...)

    if hidden is None:
        # feed-forward neural network
        obs = map_r(observations, lambda o: o.view(-1, *o.size()[3:]))
        outputs = model(obs, None)
    else:
        # sequential computation with RNN
        outputs = {}
        for t in range(batch['turn_mask'].size(1)):
            obs = map_r(observations, lambda o: o[:, t].reshape(-1, *o.size()[3:]))  # (..., B * P, ...)
            omask_ = batch['observation_mask'][:, t]
            omask = map_r(hidden, lambda h: omask_.view(*h.size()[:2], *([1] * (len(h.size()) - 2))))
            hidden_ = bimap_r(hidden, omask, lambda h, m: h * m)  # (..., B, P, ...)
            if args['turn_based_training'] and not args['observation']:
                hidden_ = map_r(hidden_, lambda h: h.sum(1))  # (..., B * 1, ...)
            else:
                hidden_ = map_r(hidden_, lambda h: h.view(-1, *h.size()[2:]))  # (..., B * P, ...)
            outputs_ = model(obs, hidden_)
            for k, o in outputs_.items():
                if k == 'hidden':
                    next_hidden = outputs_['hidden']
                else:
                    outputs[k] = outputs.get(k, []) + [o]
            next_hidden = bimap_r(next_hidden, hidden, lambda nh, h: nh.view(h.size(0), -1, *h.size()[2:]))  # (..., B, P or 1, ...)
            hidden = trimap_r(hidden, next_hidden, omask, lambda h, nh, m: h * (1 - m) + nh * m)
        outputs = {k: torch.stack(o, dim=1) for k, o in outputs.items() if o[0] is not None}

    for k, o in outputs.items():
        o = o.view(*batch['turn_mask'].size()[:2], -1, o.size(-1))
        if k == 'policy':
            # gather turn player's policies
            outputs[k] = o.mul(batch['turn_mask']).sum(2, keepdim=True) - batch['action_mask']
        else:
            # mask valid target values and cumulative rewards
            outputs[k] = o.mul(batch['observation_mask'])

    return outputs


def compose_losses(outputs, log_selected_policies, total_advantages, targets, batch, args):
    """Caluculate loss value

    Returns:
        tuple: losses and statistic values and the number of training data
    """

    tmasks = batch['turn_mask']
    omasks = batch['observation_mask']

    losses = {}
    dcnt = tmasks.sum().item()
    turn_advantages = total_advantages.mul(tmasks).sum(2, keepdim=True)

    losses['p'] = (-log_selected_policies * turn_advantages).sum()
    if 'value' in outputs:
        losses['v'] = ((outputs['value'] - targets['value']) ** 2).mul(omasks).sum() / 2
    if 'return' in outputs:
        losses['r'] = F.smooth_l1_loss(outputs['return'], targets['return'], reduction='none').mul(omasks).sum()

    entropy = dist.Categorical(logits=outputs['policy']).entropy().mul(tmasks.sum(-1))
    losses['ent'] = entropy.sum()

    base_loss = losses['p'] + losses.get('v', 0) + losses.get('r', 0)
    entropy_loss = entropy.mul(1 - batch['progress'] * (1 - args['entropy_regularization_decay'])).sum() * -args['entropy_regularization']
    losses['total'] = base_loss + entropy_loss

    return losses, dcnt


def compute_loss(batch, model, hidden, args):
    outputs = forward_prediction(model, hidden, batch, args)
    actions = batch['action']
    emasks = batch['episode_mask']
    clip_rho_threshold, clip_c_threshold = 1.0, 1.0

    log_selected_b_policies = F.log_softmax(batch['policy']  , dim=-1).gather(-1, actions) * emasks
    log_selected_t_policies = F.log_softmax(outputs['policy'], dim=-1).gather(-1, actions) * emasks

    # thresholds of importance sampling
    log_rhos = log_selected_t_policies.detach() - log_selected_b_policies
    rhos = torch.exp(log_rhos)
    clipped_rhos = torch.clamp(rhos, 0, clip_rho_threshold)
    cs = torch.clamp(rhos, 0, clip_c_threshold)
    outputs_nograd = {k: o.detach() for k, o in outputs.items()}

    if 'value' in outputs_nograd:
        values_nograd = outputs_nograd['value']
        if args['turn_based_training'] and values_nograd.size(2) == 2:  # two player zerosum game
            values_nograd_opponent = -torch.stack([values_nograd[:, :, 1], values_nograd[:, :, 0]], dim=2)
            values_nograd = (values_nograd + values_nograd_opponent) / (batch['observation_mask'].sum(dim=2, keepdim=True) + 1e-8)
        outputs_nograd['value'] = values_nograd * emasks + batch['outcome'] * (1 - emasks)

    # compute targets and advantage
    targets = {}
    advantages = {}

    value_args = outputs_nograd.get('value', None), batch['outcome'], None, args['lambda'], 1, clipped_rhos, cs
    return_args = outputs_nograd.get('return', None), batch['return'], batch['reward'], args['lambda'], args['gamma'], clipped_rhos, cs

    targets['value'], advantages['value'] = compute_target(args['value_target'], *value_args)
    targets['return'], advantages['return'] = compute_target(args['value_target'], *return_args)

    if args['policy_target'] != args['value_target']:
        _, advantages['value'] = compute_target(args['policy_target'], *value_args)
        _, advantages['return'] = compute_target(args['policy_target'], *return_args)

    # compute policy advantage
    total_advantages = clipped_rhos * sum(advantages.values())

    return compose_losses(outputs, log_selected_t_policies, total_advantages, targets, batch, args)


class Batcher:
    def __init__(self, args, episodes):
        self.args = args
        self.episodes = episodes
        self.shutdown_flag = False

        self.executor = MultiProcessJobExecutor(self._worker, self._selector(), self.args['num_batchers'], num_receivers=2)

    def _selector(self):
        while True:
            yield [self.select_episode() for _ in range(self.args['batch_size'])]

    def _worker(self, conn, bid):
        print('started batcher %d' % bid)
        while not self.shutdown_flag:
            episodes = conn.recv()
            batch = make_batch(episodes, self.args)
            conn.send(batch)
        print('finished batcher %d' % bid)

    def run(self):
        self.executor.start()

    def select_episode(self):
        while True:
            ep_idx = random.randrange(min(len(self.episodes), self.args['maximum_episodes']))
            accept_rate = 1 - (len(self.episodes) - 1 - ep_idx) / self.args['maximum_episodes']
            if random.random() < accept_rate:
                break
        ep = self.episodes[ep_idx]
        turn_candidates = 1 + max(0, ep['steps'] - self.args['forward_steps'])  # change start turn by sequence length
        st = random.randrange(turn_candidates)
        ed = min(st + self.args['forward_steps'], ep['steps'])
        st_block = st // self.args['compress_steps']
        ed_block = (ed - 1) // self.args['compress_steps'] + 1
        ep_minimum = {
            'args': ep['args'], 'outcome': ep['outcome'],
            'moment': ep['moment'][st_block:ed_block],
            'base': st_block * self.args['compress_steps'],
            'start': st, 'end': ed, 'total': ep['steps']
        }
        return ep_minimum

    def batch(self):
        return self.executor.recv()

    def shutdown(self):
        self.shutdown_flag = True
        self.executor.shutdown()


class Trainer:
    def __init__(self, args, model):
        self.episodes = deque()
        self.args = args
        self.gpu = torch.cuda.device_count()
        self.model = model
        self.default_lr = 3e-8
        self.data_cnt_ema = self.args['batch_size'] * self.args['forward_steps']
        self.params = list(self.model.parameters())
        lr = self.default_lr * self.data_cnt_ema
        self.optimizer = optim.Adam(self.params, lr=lr, weight_decay=1e-5) if len(self.params) > 0 else None
        self.steps = 0
        self.lock = threading.Lock()
        self.batcher = Batcher(self.args, self.episodes)
        self.updated_model = None, 0
        self.update_flag = False
        self.shutdown_flag = False

    def update(self):
        if len(self.episodes) < self.args['minimum_episodes']:
            return None, 0  # return None before training
        self.update_flag = True
        while True:
            time.sleep(0.1)
            model, steps = self.recheck_update()
            if model is not None:
                break
        return model, steps

    def report_update(self, model, steps):
        self.lock.acquire()
        self.update_flag = False
        self.updated_model = model, steps
        self.lock.release()

    def recheck_update(self):
        self.lock.acquire()
        flag = self.update_flag
        self.lock.release()
        return (None, -1) if flag else self.updated_model

    def shutdown(self):
        self.shutdown_flag = True
        self.batcher.shutdown()

    def train(self):
        if self.optimizer is None:  # non-parametric model
            print()
            return

        batch_cnt, data_cnt, loss_sum = 0, 0, {}
        train_model = model = ModelWrapper(self.model)
        if self.gpu:
            if self.gpu > 1:
                train_model = nn.DataParallel(model)
            train_model.cuda()
        train_model.train()

        while data_cnt == 0 or not (self.update_flag or self.shutdown_flag):
            # episodes were only tuple of arrays
            batch = to_gpu_or_not(self.batcher.batch(), self.gpu)
            batch_size = batch['value'].size(0)
            player_count = batch['value'].size(2)
            hidden = to_gpu_or_not(model.init_hidden([batch_size, player_count]), self.gpu)

            losses, dcnt = compute_loss(batch, train_model, hidden, self.args)

            self.optimizer.zero_grad()
            losses['total'].backward()
            nn.utils.clip_grad_norm_(self.params, 4.0)
            self.optimizer.step()

            batch_cnt += 1
            data_cnt += dcnt
            for k, l in losses.items():
                loss_sum[k] = loss_sum.get(k, 0.0) + l.item()

            self.steps += 1

        print('loss = %s' % ' '.join([k + ':' + '%.3f' % (l / data_cnt) for k, l in loss_sum.items()]))

        self.data_cnt_ema = self.data_cnt_ema * 0.8 + data_cnt / (1e-2 + batch_cnt) * 0.2
        for param_group in self.optimizer.param_groups:
            param_group['lr'] = self.default_lr * self.data_cnt_ema / (1 + self.steps * 1e-5)
        self.model.cpu()
        self.model.eval()
        return copy.deepcopy(self.model)

    def run(self):
        print('waiting training')
        while not self.shutdown_flag:
            if len(self.episodes) < self.args['minimum_episodes']:
                time.sleep(1)
                continue
            if self.steps == 0:
                self.batcher.run()
                print('started training')
            model = self.train()
            self.report_update(model, self.steps)
        print('finished training')


class Learner:
    def __init__(self, args):
        self.args = args
        random.seed(args['seed'])

        self.env = make_env(args['env'])
        eval_modify_rate = (args['update_episodes'] ** 0.85) / args['update_episodes']
        self.eval_rate = max(args['eval_rate'], eval_modify_rate)
        self.shutdown_flag = False

        # trained datum
        self.model_era = self.args['restart_epoch']
<<<<<<< HEAD
        train_model = self.env.net()
=======
        self.model_class = self.env.net()
        train_model = self.model_class()
>>>>>>> 2cc7541c
        if self.model_era == 0:
            self.model = RandomModel(self.env)
        else:
            self.model = train_model
            self.model.load_state_dict(torch.load(self.model_path(self.model_era)), strict=False)

        # generated datum
        self.generation_results = {}
        self.num_episodes = 0

        # evaluated datum
        self.results = {}
        self.num_results = 0

        # multiprocess or remote connection
        self.worker = WorkerCluster(args)

        # thread connection
        self.trainer = Trainer(args, train_model)

    def shutdown(self):
        self.shutdown_flag = True
        self.trainer.shutdown()
        self.worker.shutdown()
        for thread in self.threads:
            thread.join()

    def model_path(self, model_id):
        return os.path.join('models', str(model_id) + '.pth')

    def latest_model_path(self):
        return os.path.join('models', 'latest.pth')

    def update_model(self, model, steps):
        # get latest model and save it
        print('updated model(%d)' % steps)
        self.model_era += 1
        self.model = model
        os.makedirs('models', exist_ok=True)
        torch.save(model.state_dict(), self.model_path(self.model_era))
        torch.save(model.state_dict(), self.latest_model_path())

    def feed_episodes(self, episodes):
        # analyze generated episodes
        for episode in episodes:
            if episode is None:
                continue
            for p in episode['args']['player']:
                model_id = episode['args']['model_id'][p]
                outcome = episode['outcome'][p]
                n, r, r2 = self.generation_results.get(model_id, (0, 0, 0))
                self.generation_results[model_id] = n + 1, r + outcome, r2 + outcome ** 2

        # store generated episodes
        self.trainer.episodes.extend([e for e in episodes if e is not None])
        while len(self.trainer.episodes) > self.args['maximum_episodes']:
            self.trainer.episodes.popleft()

    def feed_results(self, results):
        # store evaluation results
        for result in results:
            if result is None:
                continue
            for p in result['args']['player']:
                model_id = result['args']['model_id'][p]
                res = result['result'][p]
                n, r, r2 = self.results.get(model_id, (0, 0, 0))
                self.results[model_id] = n + 1, r + res, r2 + res ** 2

    def update(self):
        # call update to every component
        print()
        print('epoch %d' % self.model_era)

        if self.model_era not in self.results:
            print('win rate = Nan (0)')
        else:
            n, r, r2 = self.results[self.model_era]
            mean = r / (n + 1e-6)
            print('win rate = %.3f (%.1f / %d)' % ((mean + 1) / 2, (r + n) / 2, n))

        if self.model_era not in self.generation_results:
            print('generation stats = Nan (0)')
        else:
            n, r, r2 = self.generation_results[self.model_era]
            mean = r / (n + 1e-6)
            std = (r2 / (n + 1e-6) - mean ** 2) ** 0.5
            print('generation stats = %.3f +- %.3f' % (mean, std))

        model, steps = self.trainer.update()
        if model is None:
            model = self.model
        self.update_model(model, steps)

    def server(self):
        # central conductor server
        # returns as list if getting multiple requests as list
        print('started server')
        prev_update_episodes = self.args['minimum_episodes']
        while True:
            # no update call before storing minimum number of episodes + 1 age
            next_update_episodes = prev_update_episodes + self.args['update_episodes']
            while not self.shutdown_flag and self.num_episodes < next_update_episodes:
                conn, (req, data) = self.worker.recv()
                multi_req = isinstance(data, list)
                if not multi_req:
                    data = [data]
                send_data = []

                if req == 'args':
                    for _ in data:
                        args = {'model_id': {}}

                        # decide role
                        if self.num_results < self.eval_rate * self.num_episodes:
                            args['role'] = 'e'
                        else:
                            args['role'] = 'g'

                        if args['role'] == 'g':
                            # genatation configuration
                            args['player'] = self.env.players()
                            for p in self.env.players():
                                if p in args['player']:
                                    args['model_id'][p] = self.model_era
                                else:
                                    args['model_id'][p] = -1
                            self.num_episodes += 1
                            if self.num_episodes % 100 == 0:
                                print(self.num_episodes, end=' ', flush=True)

                        elif args['role'] == 'e':
                            # evaluation configuration
                            args['player'] = [self.env.players()[self.num_results % len(self.env.players())]]
                            for p in self.env.players():
                                if p in args['player']:
                                    args['model_id'][p] = self.model_era
                                else:
                                    args['model_id'][p] = -1
                            self.num_results += 1

                        send_data.append(args)

                elif req == 'episode':
                    # report generated episodes
                    self.feed_episodes(data)
                    send_data = [None] * len(data)

                elif req == 'result':
                    # report evaluation results
                    self.feed_results(data)
                    send_data = [None] * len(data)

                elif req == 'model':
                    for model_id in data:
                        model = self.model
                        if model_id != self.model_era:
                            try:
<<<<<<< HEAD
                                model = self.env.net()
=======
                                model = self.model_class()
>>>>>>> 2cc7541c
                                model.load_state_dict(torch.load(self.model_path(model_id)), strict=False)
                            except:
                                # return latest model if failed to load specified model
                                pass
                        send_data.append(pickle.dumps(model))

                if not multi_req and len(send_data) == 1:
                    send_data = send_data[0]
                self.worker.send(conn, send_data)
            prev_update_episodes = next_update_episodes
            self.update()
        print('finished server')

    def entry_server(self):
        port = 9999
        print('started entry server %d' % port)
        conn_acceptor = accept_socket_connections(port=port, timeout=0.3)
        while not self.shutdown_flag:
            conn = next(conn_acceptor)
            if conn is not None:
                worker_args = conn.recv()
                print('accepted connection from %s!' % worker_args['address'])
                args = copy.deepcopy(self.args)
                args['worker'] = worker_args
                conn.send(args)
                conn.close()
        print('finished entry server')

    def run(self):
        try:
            # open threads
            self.threads = [threading.Thread(target=self.trainer.run)]
            if self.args['remote']:
                self.threads.append(threading.Thread(target=self.entry_server))
            for thread in self.threads:
                thread.start()
            # open generator, evaluator
            self.worker.run()
            self.server()

        finally:
            self.shutdown()


def train_main(args):
    train_args = args['train_args']
    train_args['remote'] = False

    env_args = args['env_args']
    train_args['env'] = env_args

    prepare_env(env_args)  # preparing environment is needed in stand-alone mode
    learner = Learner(train_args)
    learner.run()


def train_server_main(args):
    train_args = args['train_args']
    train_args['remote'] = True

    env_args = args['env_args']
    train_args['env'] = env_args

    learner = Learner(train_args)
    learner.run()<|MERGE_RESOLUTION|>--- conflicted
+++ resolved
@@ -421,12 +421,7 @@
 
         # trained datum
         self.model_era = self.args['restart_epoch']
-<<<<<<< HEAD
         train_model = self.env.net()
-=======
-        self.model_class = self.env.net()
-        train_model = self.model_class()
->>>>>>> 2cc7541c
         if self.model_era == 0:
             self.model = RandomModel(self.env)
         else:
@@ -585,11 +580,7 @@
                         model = self.model
                         if model_id != self.model_era:
                             try:
-<<<<<<< HEAD
                                 model = self.env.net()
-=======
-                                model = self.model_class()
->>>>>>> 2cc7541c
                                 model.load_state_dict(torch.load(self.model_path(model_id)), strict=False)
                             except:
                                 # return latest model if failed to load specified model
