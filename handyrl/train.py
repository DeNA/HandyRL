--- conflicted
+++ resolved
@@ -467,14 +467,10 @@
                 model_id = episode['args']['model_id'][p]
                 rewards = episode['total_reward'][p]
                 n, r, r2 = self.generation_results.get(model_id, (0, 0, 0))
-<<<<<<< HEAD
                 self.generation_results[model_id] = n + 1, r + rewards, r2 + rewards ** 2
-=======
-                self.generation_results[model_id] = n + 1, r + outcome, r2 + outcome ** 2
             self.num_returned_episodes += 1
             if self.num_returned_episodes % 100 == 0:
                 print(self.num_returned_episodes, end=' ', flush=True)
->>>>>>> b466c98c
 
         # store generated episodes
         self.trainer.episodes.extend([e for e in episodes if e is not None])
