--- conflicted
+++ resolved
@@ -170,18 +170,11 @@
         outputs = {k: torch.stack(o, dim=1) for k, o in outputs.items() if o[0] is not None}
 
     for k, o in outputs.items():
-<<<<<<< HEAD
-        o = o.view(*batch['turn_mask'].size()[:2], -1, o.size(-1))
-        if k == 'log_selected_prob':
-            # gather turn player's policies
-            outputs[k] = o.mul(batch['turn_mask']).sum(2, keepdim=True)
-=======
-        if k in ['action', 'selected_prob', 'entropy']:
+        if k in ['action', 'log_selected_prob', 'entropy']:
             o = o.mul(batch['turn_mask'])
             if o.size(2) > 1 and batch_shape[2] == 1:  # turn-alternating batch
                 o = o.sum(2, keepdim=True)  # gather turn player's policies
             outputs[k] = o
->>>>>>> e92e4d54
         else:
             # mask valid target values and cumulative rewards
             outputs[k] = o.mul(batch['observation_mask'])
