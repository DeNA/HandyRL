--- conflicted
+++ resolved
@@ -425,20 +425,10 @@
         self.flags = set()
 
         # trained datum
-<<<<<<< HEAD
-        self.model_era = self.args['restart_epoch']
-        train_model = net if net is not None else self.env.net()
-        if self.model_era == 0:
-            self.model = RandomModel(self.env)
-        else:
-            self.model = train_model
-            self.model.load_state_dict(torch.load(self.model_path(self.model_era)), strict=False)
-=======
         self.model_epoch = self.args['restart_epoch']
         self.model = net if net is not None else self.env.net()
         if self.model_epoch > 0:
             self.model.load_state_dict(torch.load(self.model_path(self.model_epoch)), strict=False)
->>>>>>> 3b0e82b1
 
         # generated datum
         self.generation_results = {}
@@ -453,11 +443,7 @@
         self.worker = WorkerServer(args) if remote else WorkerCluster(args)
 
         # thread connection
-<<<<<<< HEAD
-        self.trainer = Trainer(args, train_model, optim)
-=======
-        self.trainer = Trainer(args, self.model)
->>>>>>> 3b0e82b1
+        self.trainer = Trainer(args, self.model, optim)
 
     def shutdown(self):
         self.shutdown_flag = True
