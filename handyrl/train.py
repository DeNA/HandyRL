# Copyright (c) 2020 DeNA Co., Ltd.
# Licensed under The MIT License [see LICENSE for details]

# training

import os
import time
import copy
import threading
import random
import bz2
import pickle
from collections import deque

import numpy as np
import torch
import torch.nn as nn
import torch.nn.functional as F
import torch.distributions as dist
import torch.optim as optim

from .environment import prepare_env, make_env
from .util import map_r, bimap_r, trimap_r, rotate, type_r
from .model import to_torch, to_gpu_or_not, RandomModel
from .model import SimpleConv2DModel as DefaultModel
from .losses import compute_target
from .connection import MultiProcessWorkers
from .connection import accept_socket_connections
from .worker import Workers


def make_batch(episodes, args):
    """Making training batch

    Args:
        episodes (Iterable): list of episodes
        args (dict): training configuration

    Returns:
        dict: PyTorch input and target tensors

    Note:
        Basic data shape is (T, B, P, ...) .
        (T is time length, B is batch size, P is player count)
    """

    obss, datum = [], []

<<<<<<< HEAD
    def none_or(a, b):
=======
    def replace_none(a, b):
>>>>>>> a92efd9b
        return a if a is not None else b

    for ep in episodes:
        # target player and turn index
        moments_ = sum([pickle.loads(bz2.decompress(ms)) for ms in ep['moment']], [])
        moments = moments_[ep['start'] - ep['base']:ep['end'] - ep['base']]
        players = list(moments[0]['observation'].keys())

<<<<<<< HEAD
        obs_not_none = next(filter(lambda x: x is not None, moments[0]['observation'].values()), None)
        obs_zeros = map_r(obs_not_none, lambda o: np.zeros_like(o))  # template for padding
        obs = [[none_or(m['observation'][player], obs_zeros) for player in players] for m in moments]
=======
        obs_zeros = map_r(moments[0]['observation'][moments[0]['turn']], lambda o: np.zeros_like(o))  # template for padding
        if args['observation']:
            # replace None with zeros
            obs = [[replace_none(m['observation'][pl], obs_zeros) for pl in players] for m in moments]
        else:
            obs = [[m['observation'][m['turn']]] for m in moments]
>>>>>>> a92efd9b
        obs = rotate(obs)  # (T, P, ..., ...) -> (P, ..., T, ...)
        obs = rotate(obs)  # (P, ..., T, ...) -> (..., T, P, ...)
        obs = bimap_r(obs_zeros, obs, lambda _, o: np.array(o))

        # datum that is not changed by training configuration
<<<<<<< HEAD
        v = np.array([[none_or(m['value'][player], [0]) for player in players] for m in moments], dtype=np.float32).reshape(len(moments), len(players), 1)
        rew = np.array([[none_or(m['reward'][player], [0]) for player in players] for m in moments], dtype=np.float32).reshape(len(moments), len(players), 1)
        ret = np.array([[none_or(m['return'][player], [0]) for player in players] for m in moments], dtype=np.float32).reshape(len(moments), len(players), 1)
        oc = np.array([ep['outcome'][player] for player in players], dtype=np.float32).reshape(1, len(players), -1)

        p_not_none = next(filter(lambda x: x is not None, moments[0]['policy'].values()), None)
        p_zeros = np.zeros_like(p_not_none)  # template for padding

        p = np.array([[none_or(m['policy'][player], p_zeros) for player in players] for m in moments], dtype=np.float32)
        pmsk = np.array([[none_or(m['pmask'][player], p_zeros) for player in players] for m in moments], dtype=np.float32)

        tmsk = np.array([[[m['policy'][player] is not None] for player in players] for m in moments], dtype=np.float32)
        vmsk = np.array([[[m['value'][player] is not None] for player in players] for m in moments], dtype=np.float32)

        act = np.array([[none_or(m['action'][player], 0) for player in players] for m in moments], dtype=np.int32)[..., np.newaxis]
=======
        p = np.array([[m['policy'][m['turn']]] for m in moments])
        v = np.array([[replace_none(m['value'][player], [0]) for player in players] for m in moments], dtype=np.float32).reshape(len(moments), len(players), -1)
        rew = np.array([[replace_none(m['reward'][player], [0]) for player in players] for m in moments], dtype=np.float32).reshape(len(moments), len(players), -1)
        ret = np.array([[replace_none(m['return'][player], [0]) for player in players] for m in moments], dtype=np.float32).reshape(len(moments), len(players), -1)
        oc = np.array([ep['outcome'][player] for player in players], dtype=np.float32).reshape(1, len(players), -1)

        emask = np.ones((len(moments), 1, 1), dtype=np.float32)  # episode mask
        amask = np.array([[m['action_mask'][m['turn']]] for m in moments])
        tmask = np.array([[[m['policy'][player] is not None] for player in players] for m in moments], dtype=np.float32)
        omask = np.array([[[m['value'][player] is not None] for player in players] for m in moments], dtype=np.float32)

        act = np.array([[m['action']] for m in moments])[..., np.newaxis]

>>>>>>> a92efd9b
        progress = np.arange(ep['start'], ep['end'], dtype=np.float32)[..., np.newaxis] / ep['total']

        # pad each array if step length is short
        if len(tmask) < args['forward_steps']:
            pad_len = args['forward_steps'] - len(tmask)
            obs = map_r(obs, lambda o: np.pad(o, [(0, pad_len)] + [(0, 0)] * (len(o.shape) - 1), 'constant', constant_values=0))
<<<<<<< HEAD
            v = np.concatenate([v, np.tile(oc, [pad_len, 1, 1])])
            rew = np.pad(rew, [(0, pad_len), (0, 0), (0, 0)], 'constant', constant_values=0)
            ret = np.pad(ret, [(0, pad_len), (0, 0), (0, 0)], 'constant', constant_values=0)
            tmsk = np.pad(tmsk, [(0, pad_len), (0, 0), (0, 0)], 'constant', constant_values=0)
            pmsk = np.pad(pmsk, [(0, pad_len), (0, 0), (0, 0)], 'constant', constant_values=1e32)
            vmsk = np.pad(vmsk, [(0, pad_len), (0, 0), (0, 0)], 'constant', constant_values=0)
            act = np.pad(act, [(0, pad_len), (0, 0), (0, 0)], 'constant', constant_values=0)
            p = np.pad(p, [(0, pad_len), (0, 0), (0, 0)], 'constant', constant_values=0)
=======
            p = np.pad(p, [(0, pad_len), (0, 0), (0, 0)], 'constant', constant_values=0)
            v = np.concatenate([v, np.tile(oc, [pad_len, 1, 1])])
            act = np.pad(act, [(0, pad_len), (0, 0), (0, 0)], 'constant', constant_values=0)
            rew = np.pad(rew, [(0, pad_len), (0, 0), (0, 0)], 'constant', constant_values=0)
            ret = np.pad(ret, [(0, pad_len), (0, 0), (0, 0)], 'constant', constant_values=0)
            emask = np.pad(emask, [(0, pad_len), (0, 0), (0, 0)], 'constant', constant_values=0)
            tmask = np.pad(tmask, [(0, pad_len), (0, 0), (0, 0)], 'constant', constant_values=0)
            omask = np.pad(omask, [(0, pad_len), (0, 0), (0, 0)], 'constant', constant_values=0)
            amask = np.pad(amask, [(0, pad_len), (0, 0), (0, 0)], 'constant', constant_values=1e32)
>>>>>>> a92efd9b
            progress = np.pad(progress, [(0, pad_len), (0, 0)], 'constant', constant_values=1)

        obss.append(obs)
        datum.append((p, v, act, oc, rew, ret, tmask, omask, amask, progress))

    p, v, act, oc, rew, ret, tmask, omask, amask, progress = zip(*datum)

    obs = to_torch(bimap_r(obs_zeros, rotate(obss), lambda _, o: np.array(o)))
    p = to_torch(np.array(p))
    v = to_torch(np.array(v))
    act = to_torch(np.array(act))
    oc = to_torch(np.array(oc))
    rew = to_torch(np.array(rew))
    ret = to_torch(np.array(ret))
    emask = to_torch(np.array(emask))
    tmask = to_torch(np.array(tmask))
    omask = to_torch(np.array(omask))
    amask = to_torch(np.array(amask))
    progress = to_torch(np.array(progress))

    return {
        'observation': obs,
        'policy': p, 'value': v,
        'action': act, 'outcome': oc,
        'reward': rew, 'return': ret,
        'episode_mask': emask,
        'turn_mask': tmask, 'observation_mask': omask,
        'action_mask': amask,
        'progress': progress,
    }


def forward_prediction(model, hidden, batch):
    """Forward calculation via neural network

    Args:
        model (torch.nn.Module): neural network
        hidden: initial hidden state (..., B, P, ...)
        batch (dict): training batch (output of make_batch() function)

    Returns:
        tuple: calculated policy and value
    """

    observations = batch['observation']  # (B, T, P, ...)

    if hidden is None:
        # feed-forward neural network
        obs = map_r(observations, lambda o: o.view(-1, *o.size()[3:]))
        outputs = model(obs, None)
    else:
        # sequential computation with RNN
<<<<<<< HEAD
        bmask = torch.clamp(batch['tmask'] + batch['vmask'], 0, 1)  # (T, B, P, 1)

        t_policies, t_values, t_returns = [], [], []
        for t in range(batch['tmask'].size(1)):
            obs = map_r(observations, lambda o: o[:, t].reshape(-1, *o.size()[3:]))  # (..., B * P, ...)
            bmask_ = bmasks[:, t]
            bmask = map_r(hidden, lambda h: bmask_.view(*h.size()[:2], *([1] * (len(h.size()) - 2))))
            hidden_ = bimap_r(hidden, bmask, lambda h, m: h * m)  # (..., B, P, ...)
            hidden_ = map_r(hidden_, lambda h: h.view(-1, *h.size()[2:]))  # (..., B * P, ...)
            t_policy, t_value, t_return, next_hidden = model(obs, hidden_)
            t_policies.append(t_policy)
            t_values.append(t_value)
            t_returns.append(t_return)
            next_hidden = bimap_r(next_hidden, hidden, lambda nh, h: nh.view(h.size(0), -1, *h.size()[2:]))  # (..., B, P, ...)
            hidden = trimap_r(hidden, next_hidden, bmask, lambda h, nh, m: h * (1 - m) + nh * m)
        t_policies = torch.stack(t_policies, dim=1)
        t_values = torch.stack(t_values, dim=1) if t_values[0] is not None else None
        t_returns = torch.stack(t_returns, dim=1) if t_returns[0] is not None else None

    # mask valid target values
    t_policies = t_policies.view(*batch['tmask'].size()[:-1], t_policies.size(-1))
    t_policies = t_policies.mul(batch['tmask']) - batch['pmask']

    # mask valid target values
    if t_values is not None:
        t_values = t_values.view(*batch['vmask'].size()[:-1], t_values.size(-1))
        t_values = t_values.mul(batch['vmask'])

    # mask valid cumulative rewards
    if t_returns is not None:
        t_returns = t_returns.view(*batch['tmask'].size()[:-1], t_returns.size(-1))
        t_returns = t_returns.mul(batch['vmask'])
=======
        outputs = {}
        for t in range(batch['turn_mask'].size(1)):
            obs = map_r(observations, lambda o: o[:, t].reshape(-1, *o.size()[3:]))  # (..., B * P, ...)
            omask_ = batch['observation_mask'][:, t]
            omask = map_r(hidden, lambda h: omask_.view(*h.size()[:2], *([1] * (len(h.size()) - 2))))
            hidden_ = bimap_r(hidden, omask, lambda h, m: h * m)  # (..., B, P, ...)
            if obs_mode:
                hidden_ = map_r(hidden_, lambda h: h.view(-1, *h.size()[2:]))  # (..., B * P, ...)
            else:
                hidden_ = map_r(hidden_, lambda h: h.sum(1))  # (..., B * 1, ...)
            outputs_ = model(obs, hidden_)
            for k, o in outputs_.items():
                if k == 'hidden':
                    next_hidden = outputs_['hidden']
                else:
                    outputs[k] = outputs.get(k, []) + [o]
            next_hidden = bimap_r(next_hidden, hidden, lambda nh, h: nh.view(h.size(0), -1, *h.size()[2:]))  # (..., B, P or 1, ...)
            hidden = trimap_r(hidden, next_hidden, omask, lambda h, nh, m: h * (1 - m) + nh * m)
        outputs = {k: torch.stack(o, dim=1) for k, o in outputs.items() if o[0] is not None}

    for k, o in outputs.items():
        o = o.view(*batch['turn_mask'].size()[:2], -1, o.size(-1))
        if k == 'policy':
            # gather turn player's policies
            outputs[k] = o.mul(batch['turn_mask']).sum(2, keepdim=True) - batch['action_mask']
        else:
            # mask valid target values and cumulative rewards
            outputs[k] = o.mul(batch['observation_mask'])
>>>>>>> a92efd9b

    return outputs


def compose_losses(outputs, log_selected_policies, total_advantages, targets, batch, args):
    """Caluculate loss value

    Returns:
        tuple: losses and statistic values and the number of training data
    """

    tmasks = batch['turn_mask']
    omasks = batch['observation_mask']

    losses = {}
    dcnt = tmasks.sum().item()
    turn_advantages = total_advantages.mul(tmasks).sum(2, keepdim=True)

<<<<<<< HEAD
    losses['p'] = (-log_selected_policies * turn_advantages).mul(tmasks).sum()
    if values is not None:
        losses['v'] = ((values - value_targets) ** 2).mul(vmasks).sum() / 2
    if returns is not None:
        losses['r'] = F.smooth_l1_loss(returns, return_targets, reduction='none').mul(vmasks).sum()
=======
    losses['p'] = (-log_selected_policies * turn_advantages).sum()
    if 'value' in outputs:
        losses['v'] = ((outputs['value'] - targets['value']) ** 2).mul(omasks).sum() / 2
    if 'return' in outputs:
        losses['r'] = F.smooth_l1_loss(outputs['return'], targets['return'], reduction='none').mul(omasks).sum()
>>>>>>> a92efd9b

    entropy = dist.Categorical(logits=outputs['policy']).entropy().mul(tmasks.sum(-1))
    losses['ent'] = entropy.sum()

    base_loss = losses['p'] + losses.get('v', 0) + losses.get('r', 0)
    entropy_loss = entropy.mul(1 - batch['progress'] * (1 - args['entropy_regularization_decay'])).sum() * -args['entropy_regularization']
    losses['total'] = base_loss + entropy_loss

    return losses, dcnt


<<<<<<< HEAD
def vtrace_base(batch, model, hidden, args):
    t_policies, t_values, t_returns = forward_prediction(model, hidden, batch)
    actions = batch['action']
    gmasks = torch.clamp(batch['tmask'].sum(dim=2, keepdim=True), 0, 1)
=======
def compute_loss(batch, model, hidden, args):
    outputs = forward_prediction(model, hidden, batch, args['observation'])
    actions = batch['action']
    emasks = batch['episode_mask']
>>>>>>> a92efd9b
    clip_rho_threshold, clip_c_threshold = 1.0, 1.0

    log_selected_b_policies = F.log_softmax(batch['policy']  , dim=-1).gather(-1, actions) * emasks
    log_selected_t_policies = F.log_softmax(outputs['policy'], dim=-1).gather(-1, actions) * emasks

    # thresholds of importance sampling
    log_rhos = log_selected_t_policies.detach() - log_selected_b_policies
    rhos = torch.exp(log_rhos)
    clipped_rhos = torch.clamp(rhos, 0, clip_rho_threshold)
    cs = torch.clamp(rhos, 0, clip_c_threshold)
    outputs_nograd = {k: o.detach() for k, o in outputs.items()}

<<<<<<< HEAD
    if values_nograd is not None and values_nograd.size(2) == 2:  # two player zerosum game
        values_nograd_opponent = -torch.stack([values_nograd[:, :, 1], values_nograd[:, :, 0]], dim=2)
        values_nograd = (values_nograd + values_nograd_opponent) / (batch['vmask'].sum(dim=2, keepdim=True) + 1e-8)

        values_nograd = values_nograd * gmasks + batch['outcome'] * (1 - gmasks)

    return batch, t_policies, t_values, t_returns, log_selected_t_policies, \
        values_nograd, returns_nograd, clipped_rhos, cs

=======
    if 'value' in outputs_nograd:
        values_nograd = outputs_nograd['value']
        if values_nograd.size(2) == 2:  # two player zerosum game
            values_nograd_opponent = -torch.stack([values_nograd[:, :, 1], values_nograd[:, :, 0]], dim=2)
            if args['observation']:
                values_nograd = (values_nograd + values_nograd_opponent) / 2
            else:
                values_nograd = values_nograd + values_nograd_opponent
        outputs_nograd['value'] = values_nograd * emasks + batch['outcome'] * (1 - emasks)
>>>>>>> a92efd9b

    # compute targets and advantage
    targets = {}
    advantages = {}

    value_args = outputs_nograd.get('value', None), batch['outcome'], None, args['lambda'], 1, clipped_rhos, cs
    return_args = outputs_nograd.get('return', None), batch['return'], batch['reward'], args['lambda'], args['gamma'], clipped_rhos, cs

    targets['value'], advantages['value'] = compute_target(args['value_target'], *value_args)
    targets['return'], advantages['return'] = compute_target(args['value_target'], *return_args)

    if args['policy_target'] != args['value_target']:
        _, advantages['value'] = compute_target(args['policy_target'], *value_args)
        _, advantages['return'] = compute_target(args['policy_target'], *return_args)

    # compute policy advantage
    total_advantages = clipped_rhos * sum(advantages.values())

    return compose_losses(outputs, log_selected_t_policies, total_advantages, targets, batch, args)


class Batcher:
    def __init__(self, args, episodes):
        self.args = args
        self.episodes = episodes
        self.shutdown_flag = False

        self.workers = MultiProcessWorkers(
            self._worker, self._selector(), self.args['num_batchers'],
            buffer_length=3, num_receivers=2
        )

    def _selector(self):
        while True:
            yield [self.select_episode() for _ in range(self.args['batch_size'])]

    def _worker(self, conn, bid):
        print('started batcher %d' % bid)
        while not self.shutdown_flag:
            episodes = conn.recv()
            batch = make_batch(episodes, self.args)
            conn.send((batch, 1))
        print('finished batcher %d' % bid)

    def run(self):
        self.workers.start()

    def select_episode(self):
        while True:
            ep_idx = random.randrange(min(len(self.episodes), self.args['maximum_episodes']))
            accept_rate = 1 - (len(self.episodes) - 1 - ep_idx) / self.args['maximum_episodes']
            if random.random() < accept_rate:
                break
        ep = self.episodes[ep_idx]
        turn_candidates = 1 + max(0, ep['steps'] - self.args['forward_steps'])  # change start turn by sequence length
        st = random.randrange(turn_candidates)
        ed = min(st + self.args['forward_steps'], ep['steps'])
        st_block = st // self.args['compress_steps']
        ed_block = (ed - 1) // self.args['compress_steps'] + 1
        ep_minimum = {
            'args': ep['args'], 'outcome': ep['outcome'],
            'moment': ep['moment'][st_block:ed_block],
            'base': st_block * self.args['compress_steps'],
            'start': st, 'end': ed, 'total': ep['steps']
        }
        return ep_minimum

    def batch(self):
        return self.workers.recv()

    def shutdown(self):
        self.shutdown_flag = True
        self.workers.shutdown()


class Trainer:
    def __init__(self, args, model):
        self.episodes = deque()
        self.args = args
        self.gpu = torch.cuda.device_count()
        self.model = model
        self.defalut_lr = 3e-8
        self.data_cnt_ema = self.args['batch_size'] * self.args['forward_steps']
        self.params = list(self.model.parameters())
        lr = self.defalut_lr * self.data_cnt_ema
        self.optimizer = optim.Adam(self.params, lr=lr, weight_decay=1e-5) if len(self.params) > 0 else None
        self.steps = 0
        self.lock = threading.Lock()
        self.batcher = Batcher(self.args, self.episodes)
        self.updated_model = None, 0
        self.update_flag = False
        self.shutdown_flag = False

    def update(self):
        if len(self.episodes) < self.args['minimum_episodes']:
            return None, 0  # return None before training
        self.update_flag = True
        while True:
            time.sleep(0.1)
            model, steps = self.recheck_update()
            if model is not None:
                break
        return model, steps

    def report_update(self, model, steps):
        self.lock.acquire()
        self.update_flag = False
        self.updated_model = model, steps
        self.lock.release()

    def recheck_update(self):
        self.lock.acquire()
        flag = self.update_flag
        self.lock.release()
        return (None, -1) if flag else self.updated_model

    def shutdown(self):
        self.shutdown_flag = True
        self.batcher.shutdown()

    def train(self):
        if self.optimizer is None:  # non-parametric model
            print()
            return

        batch_cnt, data_cnt, loss_sum = 0, 0, {}
        train_model = self.model
        if self.gpu:
            if self.gpu > 1:
                train_model = nn.DataParallel(self.model)
            train_model.cuda()
        train_model.train()

        while data_cnt == 0 or not (self.update_flag or self.shutdown_flag):
            # episodes were only tuple of arrays
            batch = to_gpu_or_not(self.batcher.batch(), self.gpu)
            batch_size = batch['vmask'].size(0)
            player_count = batch['vmask'].size(2)
            hidden = to_gpu_or_not(self.model.init_hidden([batch_size, player_count]), self.gpu)

            losses, dcnt = compute_loss(batch, train_model, hidden, self.args)

            self.optimizer.zero_grad()
            losses['total'].backward()
            nn.utils.clip_grad_norm_(self.params, 4.0)
            self.optimizer.step()

            batch_cnt += 1
            data_cnt += dcnt
            for k, l in losses.items():
                loss_sum[k] = loss_sum.get(k, 0.0) + l.item()

            self.steps += 1

        print('loss = %s' % ' '.join([k + ':' + '%.3f' % (l / data_cnt) for k, l in loss_sum.items()]))

        self.data_cnt_ema = self.data_cnt_ema * 0.8 + data_cnt / (1e-2 + batch_cnt) * 0.2
        for param_group in self.optimizer.param_groups:
            param_group['lr'] = self.defalut_lr * self.data_cnt_ema / (1 + self.steps * 1e-5)
        self.model.cpu()
        self.model.eval()
        return copy.deepcopy(self.model)

    def run(self):
        print('waiting training')
        while not self.shutdown_flag:
            if len(self.episodes) < self.args['minimum_episodes']:
                time.sleep(1)
                continue
            if self.steps == 0:
                self.batcher.run()
                print('started training')
            model = self.train()
            self.report_update(model, self.steps)
        print('finished training')


class Learner:
    def __init__(self, args):
        self.args = args
        random.seed(args['seed'])

        self.env = make_env(args['env'])
        eval_modify_rate = (args['update_episodes'] ** 0.85) / args['update_episodes']
        self.eval_rate = max(args['eval_rate'], eval_modify_rate)
        self.shutdown_flag = False

        # trained datum
        self.model_era = self.args['restart_epoch']
        self.model_class = self.env.net() if hasattr(self.env, 'net') else DefaultModel
        train_model = self.model_class(self.env, args)
        if self.model_era == 0:
            self.model = RandomModel(self.env)
        else:
            self.model = train_model
            self.model.load_state_dict(torch.load(self.model_path(self.model_era)), strict=False)

        # generated datum
        self.generation_results = {}
        self.num_episodes = 0

        # evaluated datum
        self.results = {}
        self.num_results = 0

        # multiprocess or remote connection
        self.workers = Workers(args)

        # thread connection
        self.trainer = Trainer(args, train_model)

    def shutdown(self):
        self.shutdown_flag = True
        self.trainer.shutdown()
        self.workers.shutdown()
        for thread in self.threads:
            thread.join()

    def model_path(self, model_id):
        return os.path.join('models', str(model_id) + '.pth')

    def latest_model_path(self):
        return os.path.join('models', 'latest.pth')

    def update_model(self, model, steps):
        # get latest model and save it
        print('updated model(%d)' % steps)
        self.model_era += 1
        self.model = model
        os.makedirs('models', exist_ok=True)
        torch.save(model.state_dict(), self.model_path(self.model_era))
        torch.save(model.state_dict(), self.latest_model_path())

    def feed_episodes(self, episodes):
        # analyze generated episodes
        for episode in episodes:
            if episode is None:
                continue
            for p in episode['args']['player']:
                model_id = episode['args']['model_id'][p]
                outcome = episode['outcome'][p]
                n, r, r2 = self.generation_results.get(model_id, (0, 0, 0))
                self.generation_results[model_id] = n + 1, r + outcome, r2 + outcome ** 2

        # store generated episodes
        self.trainer.episodes.extend([e for e in episodes if e is not None])
        while len(self.trainer.episodes) > self.args['maximum_episodes']:
            self.trainer.episodes.popleft()

    def feed_results(self, results):
        # store evaluation results
        for result in results:
            if result is None:
                continue
            for p in result['args']['player']:
                model_id = result['args']['model_id'][p]
                res = result['result'][p]
                n, r, r2 = self.results.get(model_id, (0, 0, 0))
                self.results[model_id] = n + 1, r + res, r2 + res ** 2

    def update(self):
        # call update to every component
        print()
        print('epoch %d' % self.model_era)

        if self.model_era not in self.results:
            print('win rate = Nan (0)')
        else:
            n, r, r2 = self.results[self.model_era]
            mean = r / (n + 1e-6)
            print('win rate = %.3f (%.1f / %d)' % ((mean + 1) / 2, (r + n) / 2, n))

        if self.model_era not in self.generation_results:
            print('generation stats = Nan (0)')
        else:
            n, r, r2 = self.generation_results[self.model_era]
            mean = r / (n + 1e-6)
            std = (r2 / (n + 1e-6) - mean ** 2) ** 0.5
            print('generation stats = %.3f +- %.3f' % (mean, std))

        model, steps = self.trainer.update()
        if model is None:
            model = self.model
        self.update_model(model, steps)

    def server(self):
        # central conductor server
        # returns as list if getting multiple requests as list
        print('started server')
        prev_update_episodes = self.args['minimum_episodes']
        while True:
            # no update call before storings minimum number of episodes + 1 age
            next_update_episodes = prev_update_episodes + self.args['update_episodes']
            while not self.shutdown_flag and self.num_episodes < next_update_episodes:
                conn, (req, data) = self.workers.recv()
                multi_req = isinstance(data, list)
                if not multi_req:
                    data = [data]
                send_data = []

                if req == 'args':
                    for _ in data:
                        args = {'model_id': {}}

                        # decide role
                        if self.num_results < self.eval_rate * self.num_episodes:
                            args['role'] = 'e'
                        else:
                            args['role'] = 'g'

                        if args['role'] == 'g':
                            # genatation configuration
                            args['player'] = self.env.players()
                            for p in self.env.players():
                                if p in args['player']:
                                    args['model_id'][p] = self.model_era
                                else:
                                    args['model_id'][p] = -1
                            self.num_episodes += 1
                            if self.num_episodes % 100 == 0:
                                print(self.num_episodes, end=' ', flush=True)

                        elif args['role'] == 'e':
                            # evaluation configuration
                            args['player'] = [self.env.players()[self.num_results % len(self.env.players())]]
                            for p in self.env.players():
                                if p in args['player']:
                                    args['model_id'][p] = self.model_era
                                else:
                                    args['model_id'][p] = -1
                            self.num_results += 1

                        send_data.append(args)

                elif req == 'episode':
                    # report generated episodes
                    self.feed_episodes(data)
                    send_data = [None] * len(data)

                elif req == 'result':
                    # report evaluation results
                    self.feed_results(data)
                    send_data = [None] * len(data)

                elif req == 'model':
                    for model_id in data:
                        model = self.model
                        if model_id != self.model_era:
                            try:
                                model = self.model_class(self.env, self.args)
                                model.load_state_dict(torch.load(self.model_path(model_id)), strict=False)
                            except:
                                # return latest model if failed to load specified model
                                pass
                        send_data.append(model)

                if not multi_req and len(send_data) == 1:
                    send_data = send_data[0]
                self.workers.send(conn, send_data)
            prev_update_episodes = next_update_episodes
            self.update()
        print('finished server')

    def entry_server(self):
        port = 9999
        print('started entry server %d' % port)
        conn_acceptor = accept_socket_connections(port=port, timeout=0.3)
        while not self.shutdown_flag:
            conn = next(conn_acceptor)
            if conn is not None:
                entry_args = conn.recv()
                print('accepted entry from %s!' % entry_args['host'])
                args = copy.deepcopy(self.args)
                args['worker'] = entry_args
                conn.send(args)
                conn.close()
        print('finished entry server')

    def run(self):
        try:
            # open threads
            self.threads = [threading.Thread(target=self.trainer.run)]
            if self.args['remote']:
                self.threads.append(threading.Thread(target=self.entry_server))
            for thread in self.threads:
                thread.start()
            # open generator, evaluator
            self.workers.run()
            self.server()

        finally:
            self.shutdown()


def train_main(args):
    train_args = args['train_args']
    train_args['remote'] = False

    env_args = args['env_args']
    train_args['env'] = env_args

    prepare_env(env_args)  # preparing environment is needed in stand-alone mode
    learner = Learner(train_args)
    learner.run()


def train_server_main(args):
    train_args = args['train_args']
    train_args['remote'] = True

    env_args = args['env_args']
    train_args['env'] = env_args

    learner = Learner(train_args)
    learner.run()<|MERGE_RESOLUTION|>--- conflicted
+++ resolved
@@ -46,83 +46,51 @@
 
     obss, datum = [], []
 
-<<<<<<< HEAD
-    def none_or(a, b):
-=======
     def replace_none(a, b):
->>>>>>> a92efd9b
         return a if a is not None else b
 
     for ep in episodes:
-        # target player and turn index
         moments_ = sum([pickle.loads(bz2.decompress(ms)) for ms in ep['moment']], [])
         moments = moments_[ep['start'] - ep['base']:ep['end'] - ep['base']]
         players = list(moments[0]['observation'].keys())
-
-<<<<<<< HEAD
-        obs_not_none = next(filter(lambda x: x is not None, moments[0]['observation'].values()), None)
-        obs_zeros = map_r(obs_not_none, lambda o: np.zeros_like(o))  # template for padding
-        obs = [[none_or(m['observation'][player], obs_zeros) for player in players] for m in moments]
-=======
-        obs_zeros = map_r(moments[0]['observation'][moments[0]['turn']], lambda o: np.zeros_like(o))  # template for padding
-        if args['observation']:
-            # replace None with zeros
-            obs = [[replace_none(m['observation'][pl], obs_zeros) for pl in players] for m in moments]
+        if not args['turn_based_training']:  # solo tarnining
+            players = [random.choice(players)]
+
+        obs_zeros = map_r(moments[0]['observation'][moments[0]['turn'][0]], lambda o: np.zeros_like(o))  # template for padding
+        p_zeros = np.zeros_like(moments[0]['policy'][moments[0]['turn'][0]])  # template for padding
+
+        # data that is chainge by training configurration
+        if args['turn_based_training'] and not args['observation']:
+            obs = [[m['observation'][m['turn'][0]]] for m in moments]
+            p = np.array([[m['policy'][m['turn'][0]]] for m in moments])
+            act = np.array([[m['action'][m['turn'][0]]] for m in moments])[..., np.newaxis]
+            amask = np.array([[m['action_mask'][m['turn'][0]]] for m in moments])
         else:
-            obs = [[m['observation'][m['turn']]] for m in moments]
->>>>>>> a92efd9b
-        obs = rotate(obs)  # (T, P, ..., ...) -> (P, ..., T, ...)
-        obs = rotate(obs)  # (P, ..., T, ...) -> (..., T, P, ...)
+            obs = [[replace_none(m['observation'][player], obs_zeros) for player in players] for m in moments]
+            p = np.array([[replace_none(m['policy'][player], p_zeros) for player in players] for m in moments])
+            act = np.array([[replace_none(m['action'][player], 0) for player in players] for m in moments])[..., np.newaxis]
+            amask = np.array([[replace_none(m['action_mask'][player], p_zeros + 1e32) for player in players] for m in moments])
+
+        # reshape observation
+        obs = rotate(rotate(obs))  # (T, P, ..., ...) -> (P, ..., T, ...) -> (..., T, P, ...)
         obs = bimap_r(obs_zeros, obs, lambda _, o: np.array(o))
 
         # datum that is not changed by training configuration
-<<<<<<< HEAD
-        v = np.array([[none_or(m['value'][player], [0]) for player in players] for m in moments], dtype=np.float32).reshape(len(moments), len(players), 1)
-        rew = np.array([[none_or(m['reward'][player], [0]) for player in players] for m in moments], dtype=np.float32).reshape(len(moments), len(players), 1)
-        ret = np.array([[none_or(m['return'][player], [0]) for player in players] for m in moments], dtype=np.float32).reshape(len(moments), len(players), 1)
-        oc = np.array([ep['outcome'][player] for player in players], dtype=np.float32).reshape(1, len(players), -1)
-
-        p_not_none = next(filter(lambda x: x is not None, moments[0]['policy'].values()), None)
-        p_zeros = np.zeros_like(p_not_none)  # template for padding
-
-        p = np.array([[none_or(m['policy'][player], p_zeros) for player in players] for m in moments], dtype=np.float32)
-        pmsk = np.array([[none_or(m['pmask'][player], p_zeros) for player in players] for m in moments], dtype=np.float32)
-
-        tmsk = np.array([[[m['policy'][player] is not None] for player in players] for m in moments], dtype=np.float32)
-        vmsk = np.array([[[m['value'][player] is not None] for player in players] for m in moments], dtype=np.float32)
-
-        act = np.array([[none_or(m['action'][player], 0) for player in players] for m in moments], dtype=np.int32)[..., np.newaxis]
-=======
-        p = np.array([[m['policy'][m['turn']]] for m in moments])
         v = np.array([[replace_none(m['value'][player], [0]) for player in players] for m in moments], dtype=np.float32).reshape(len(moments), len(players), -1)
         rew = np.array([[replace_none(m['reward'][player], [0]) for player in players] for m in moments], dtype=np.float32).reshape(len(moments), len(players), -1)
         ret = np.array([[replace_none(m['return'][player], [0]) for player in players] for m in moments], dtype=np.float32).reshape(len(moments), len(players), -1)
         oc = np.array([ep['outcome'][player] for player in players], dtype=np.float32).reshape(1, len(players), -1)
 
         emask = np.ones((len(moments), 1, 1), dtype=np.float32)  # episode mask
-        amask = np.array([[m['action_mask'][m['turn']]] for m in moments])
         tmask = np.array([[[m['policy'][player] is not None] for player in players] for m in moments], dtype=np.float32)
         omask = np.array([[[m['value'][player] is not None] for player in players] for m in moments], dtype=np.float32)
 
-        act = np.array([[m['action']] for m in moments])[..., np.newaxis]
-
->>>>>>> a92efd9b
         progress = np.arange(ep['start'], ep['end'], dtype=np.float32)[..., np.newaxis] / ep['total']
 
         # pad each array if step length is short
         if len(tmask) < args['forward_steps']:
             pad_len = args['forward_steps'] - len(tmask)
             obs = map_r(obs, lambda o: np.pad(o, [(0, pad_len)] + [(0, 0)] * (len(o.shape) - 1), 'constant', constant_values=0))
-<<<<<<< HEAD
-            v = np.concatenate([v, np.tile(oc, [pad_len, 1, 1])])
-            rew = np.pad(rew, [(0, pad_len), (0, 0), (0, 0)], 'constant', constant_values=0)
-            ret = np.pad(ret, [(0, pad_len), (0, 0), (0, 0)], 'constant', constant_values=0)
-            tmsk = np.pad(tmsk, [(0, pad_len), (0, 0), (0, 0)], 'constant', constant_values=0)
-            pmsk = np.pad(pmsk, [(0, pad_len), (0, 0), (0, 0)], 'constant', constant_values=1e32)
-            vmsk = np.pad(vmsk, [(0, pad_len), (0, 0), (0, 0)], 'constant', constant_values=0)
-            act = np.pad(act, [(0, pad_len), (0, 0), (0, 0)], 'constant', constant_values=0)
-            p = np.pad(p, [(0, pad_len), (0, 0), (0, 0)], 'constant', constant_values=0)
-=======
             p = np.pad(p, [(0, pad_len), (0, 0), (0, 0)], 'constant', constant_values=0)
             v = np.concatenate([v, np.tile(oc, [pad_len, 1, 1])])
             act = np.pad(act, [(0, pad_len), (0, 0), (0, 0)], 'constant', constant_values=0)
@@ -132,7 +100,6 @@
             tmask = np.pad(tmask, [(0, pad_len), (0, 0), (0, 0)], 'constant', constant_values=0)
             omask = np.pad(omask, [(0, pad_len), (0, 0), (0, 0)], 'constant', constant_values=0)
             amask = np.pad(amask, [(0, pad_len), (0, 0), (0, 0)], 'constant', constant_values=1e32)
->>>>>>> a92efd9b
             progress = np.pad(progress, [(0, pad_len), (0, 0)], 'constant', constant_values=1)
 
         obss.append(obs)
@@ -165,7 +132,7 @@
     }
 
 
-def forward_prediction(model, hidden, batch):
+def forward_prediction(model, hidden, batch, args):
     """Forward calculation via neural network
 
     Args:
@@ -185,50 +152,16 @@
         outputs = model(obs, None)
     else:
         # sequential computation with RNN
-<<<<<<< HEAD
-        bmask = torch.clamp(batch['tmask'] + batch['vmask'], 0, 1)  # (T, B, P, 1)
-
-        t_policies, t_values, t_returns = [], [], []
-        for t in range(batch['tmask'].size(1)):
-            obs = map_r(observations, lambda o: o[:, t].reshape(-1, *o.size()[3:]))  # (..., B * P, ...)
-            bmask_ = bmasks[:, t]
-            bmask = map_r(hidden, lambda h: bmask_.view(*h.size()[:2], *([1] * (len(h.size()) - 2))))
-            hidden_ = bimap_r(hidden, bmask, lambda h, m: h * m)  # (..., B, P, ...)
-            hidden_ = map_r(hidden_, lambda h: h.view(-1, *h.size()[2:]))  # (..., B * P, ...)
-            t_policy, t_value, t_return, next_hidden = model(obs, hidden_)
-            t_policies.append(t_policy)
-            t_values.append(t_value)
-            t_returns.append(t_return)
-            next_hidden = bimap_r(next_hidden, hidden, lambda nh, h: nh.view(h.size(0), -1, *h.size()[2:]))  # (..., B, P, ...)
-            hidden = trimap_r(hidden, next_hidden, bmask, lambda h, nh, m: h * (1 - m) + nh * m)
-        t_policies = torch.stack(t_policies, dim=1)
-        t_values = torch.stack(t_values, dim=1) if t_values[0] is not None else None
-        t_returns = torch.stack(t_returns, dim=1) if t_returns[0] is not None else None
-
-    # mask valid target values
-    t_policies = t_policies.view(*batch['tmask'].size()[:-1], t_policies.size(-1))
-    t_policies = t_policies.mul(batch['tmask']) - batch['pmask']
-
-    # mask valid target values
-    if t_values is not None:
-        t_values = t_values.view(*batch['vmask'].size()[:-1], t_values.size(-1))
-        t_values = t_values.mul(batch['vmask'])
-
-    # mask valid cumulative rewards
-    if t_returns is not None:
-        t_returns = t_returns.view(*batch['tmask'].size()[:-1], t_returns.size(-1))
-        t_returns = t_returns.mul(batch['vmask'])
-=======
         outputs = {}
         for t in range(batch['turn_mask'].size(1)):
             obs = map_r(observations, lambda o: o[:, t].reshape(-1, *o.size()[3:]))  # (..., B * P, ...)
             omask_ = batch['observation_mask'][:, t]
             omask = map_r(hidden, lambda h: omask_.view(*h.size()[:2], *([1] * (len(h.size()) - 2))))
             hidden_ = bimap_r(hidden, omask, lambda h, m: h * m)  # (..., B, P, ...)
-            if obs_mode:
+            if args['turn_based_tranining'] and not args['observation']:
+                hidden_ = map_r(hidden_, lambda h: h.sum(1))  # (..., B * 1, ...)
+            else:
                 hidden_ = map_r(hidden_, lambda h: h.view(-1, *h.size()[2:]))  # (..., B * P, ...)
-            else:
-                hidden_ = map_r(hidden_, lambda h: h.sum(1))  # (..., B * 1, ...)
             outputs_ = model(obs, hidden_)
             for k, o in outputs_.items():
                 if k == 'hidden':
@@ -247,7 +180,6 @@
         else:
             # mask valid target values and cumulative rewards
             outputs[k] = o.mul(batch['observation_mask'])
->>>>>>> a92efd9b
 
     return outputs
 
@@ -266,19 +198,11 @@
     dcnt = tmasks.sum().item()
     turn_advantages = total_advantages.mul(tmasks).sum(2, keepdim=True)
 
-<<<<<<< HEAD
-    losses['p'] = (-log_selected_policies * turn_advantages).mul(tmasks).sum()
-    if values is not None:
-        losses['v'] = ((values - value_targets) ** 2).mul(vmasks).sum() / 2
-    if returns is not None:
-        losses['r'] = F.smooth_l1_loss(returns, return_targets, reduction='none').mul(vmasks).sum()
-=======
     losses['p'] = (-log_selected_policies * turn_advantages).sum()
     if 'value' in outputs:
         losses['v'] = ((outputs['value'] - targets['value']) ** 2).mul(omasks).sum() / 2
     if 'return' in outputs:
         losses['r'] = F.smooth_l1_loss(outputs['return'], targets['return'], reduction='none').mul(omasks).sum()
->>>>>>> a92efd9b
 
     entropy = dist.Categorical(logits=outputs['policy']).entropy().mul(tmasks.sum(-1))
     losses['ent'] = entropy.sum()
@@ -290,17 +214,10 @@
     return losses, dcnt
 
 
-<<<<<<< HEAD
-def vtrace_base(batch, model, hidden, args):
-    t_policies, t_values, t_returns = forward_prediction(model, hidden, batch)
-    actions = batch['action']
-    gmasks = torch.clamp(batch['tmask'].sum(dim=2, keepdim=True), 0, 1)
-=======
 def compute_loss(batch, model, hidden, args):
-    outputs = forward_prediction(model, hidden, batch, args['observation'])
+    outputs = forward_prediction(model, hidden, batch, args)
     actions = batch['action']
     emasks = batch['episode_mask']
->>>>>>> a92efd9b
     clip_rho_threshold, clip_c_threshold = 1.0, 1.0
 
     log_selected_b_policies = F.log_softmax(batch['policy']  , dim=-1).gather(-1, actions) * emasks
@@ -313,27 +230,12 @@
     cs = torch.clamp(rhos, 0, clip_c_threshold)
     outputs_nograd = {k: o.detach() for k, o in outputs.items()}
 
-<<<<<<< HEAD
-    if values_nograd is not None and values_nograd.size(2) == 2:  # two player zerosum game
-        values_nograd_opponent = -torch.stack([values_nograd[:, :, 1], values_nograd[:, :, 0]], dim=2)
-        values_nograd = (values_nograd + values_nograd_opponent) / (batch['vmask'].sum(dim=2, keepdim=True) + 1e-8)
-
-        values_nograd = values_nograd * gmasks + batch['outcome'] * (1 - gmasks)
-
-    return batch, t_policies, t_values, t_returns, log_selected_t_policies, \
-        values_nograd, returns_nograd, clipped_rhos, cs
-
-=======
     if 'value' in outputs_nograd:
         values_nograd = outputs_nograd['value']
         if values_nograd.size(2) == 2:  # two player zerosum game
             values_nograd_opponent = -torch.stack([values_nograd[:, :, 1], values_nograd[:, :, 0]], dim=2)
-            if args['observation']:
-                values_nograd = (values_nograd + values_nograd_opponent) / 2
-            else:
-                values_nograd = values_nograd + values_nograd_opponent
+            values_nograd = (values_nograd + values_nograd_opponent) / (batch['observation_mask'].sum(dim=2, keepdim=True) + 1e-8)
         outputs_nograd['value'] = values_nograd * emasks + batch['outcome'] * (1 - emasks)
->>>>>>> a92efd9b
 
     # compute targets and advantage
     targets = {}
@@ -470,8 +372,8 @@
         while data_cnt == 0 or not (self.update_flag or self.shutdown_flag):
             # episodes were only tuple of arrays
             batch = to_gpu_or_not(self.batcher.batch(), self.gpu)
-            batch_size = batch['vmask'].size(0)
-            player_count = batch['vmask'].size(2)
+            batch_size = batch['value'].size(0)
+            player_count = batch['value'].size(2)
             hidden = to_gpu_or_not(self.model.init_hidden([batch_size, player_count]), self.gpu)
 
             losses, dcnt = compute_loss(batch, train_model, hidden, self.args)
