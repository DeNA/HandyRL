# Copyright (c) 2020 DeNA Co., Ltd.
# Licensed under The MIT License [see LICENSE for details]

# training

import os
import time
import copy
import threading
import random
import bz2
import pickle
import warnings
import queue
from collections import deque

import numpy as np
import torch
import torch.nn as nn
import torch.nn.functional as F
import torch.distributions as dist
import torch.optim as optim
import psutil

from .environment import prepare_env, make_env
from .util import map_r, bimap_r, trimap_r, rotate
from .model import to_torch, to_gpu, ModelWrapper
from .losses import compute_target
from .connection import MultiProcessJobExecutor
from .worker import WorkerCluster, WorkerServer


def make_batch(episodes, args):
    """Making training batch

    Args:
        episodes (Iterable): list of episodes
        args (dict): training configuration

    Returns:
        dict: PyTorch input and target tensors

    Note:
        Basic data shape is (B, T, P, ...) .
        (B is batch size, T is time length, P is player count)
    """

    obss, datum = [], []

    def replace_none(a, b):
        return a if a is not None else b

    for ep in episodes:
        moments_ = sum([pickle.loads(bz2.decompress(ms)) for ms in ep['moment']], [])
        moments = moments_[ep['start'] - ep['base']:ep['end'] - ep['base']]
        players = list(moments[0]['observation'].keys())
        if not args['turn_based_training']:  # solo training
            players = [random.choice(players)]

        # template for padding
        obs_zeros = map_r(moments[0]['observation'][moments[0]['turn'][0]], lambda o: np.zeros_like(o))
        amask_zeros = np.zeros_like(moments[0]['action_mask'][moments[0]['turn'][0]])

        # data that is changed by training configuration
        if args['turn_based_training'] and not args['observation']:
            obs = [[m['observation'][m['turn'][0]]] for m in moments]
            prob = np.array([[[m['selected_prob'][m['turn'][0]]]] for m in moments])
            act = np.array([[m['action'][m['turn'][0]]] for m in moments], dtype=np.int64)[..., np.newaxis]
            amask = np.array([[m['action_mask'][m['turn'][0]]] for m in moments])
        else:
            obs = [[replace_none(m['observation'][player], obs_zeros) for player in players] for m in moments]
            prob = np.array([[[replace_none(m['selected_prob'][player], 1.0)] for player in players] for m in moments])
            act = np.array([[replace_none(m['action'][player], 0) for player in players] for m in moments], dtype=np.int64)[..., np.newaxis]
            amask = np.array([[replace_none(m['action_mask'][player], amask_zeros + 1e32) for player in players] for m in moments])

        # reshape observation
        obs = rotate(rotate(obs))  # (T, P, ..., ...) -> (P, ..., T, ...) -> (..., T, P, ...)
        obs = bimap_r(obs_zeros, obs, lambda _, o: np.array(o))

        # datum that is not changed by training configuration
        v = np.array([replace_none(m['value'][m['turn'][0]], [0, 0]) for m in moments], dtype=np.float32).reshape(len(moments), len(players), -1)
        rew = np.array([[replace_none(m['reward'][player], [0]) for player in players] for m in moments], dtype=np.float32).reshape(len(moments), len(players), -1)
        ret = np.array([[replace_none(m['return'][player], [0]) for player in players] for m in moments], dtype=np.float32).reshape(len(moments), len(players), -1)
        oc = np.array([ep['outcome'][player] for player in players], dtype=np.float32).reshape(1, len(players), -1)

        emask = np.ones((len(moments), 1, 1), dtype=np.float32)  # episode mask
        tmask = np.array([[[m['selected_prob'][player] is not None] for player in players] for m in moments], dtype=np.float32)
        omask = np.array([[[m['observation'][player] is not None] for player in players] for m in moments], dtype=np.float32)

        progress = np.arange(ep['start'], ep['end'], dtype=np.float32)[..., np.newaxis] / ep['total']

        # pad each array if step length is short
<<<<<<< HEAD
        if len(tmask) < args['forward_steps']:
            pad_len = args['forward_steps'] - len(tmask)
            obs = map_r(obs, lambda o: np.pad(o, [(0, pad_len)] + [(0, 0)] * (len(o.shape) - 1), 'constant', constant_values=0))
            p = np.pad(p, [(0, pad_len), (0, 0), (0, 0)], 'constant', constant_values=0)
            v = np.concatenate([v, np.tile(oc, [pad_len, 1, 1])])
            act = np.concatenate([act, [[[random.randrange(len(p[0]))]] for _ in range(pad_len)]])
            rew = np.pad(rew, [(0, pad_len), (0, 0), (0, 0)], 'constant', constant_values=0)
            ret = np.pad(ret, [(0, pad_len), (0, 0), (0, 0)], 'constant', constant_values=0)
            emask = np.pad(emask, [(0, pad_len), (0, 0), (0, 0)], 'constant', constant_values=1)
            tmask = np.pad(tmask, [(0, pad_len), (0, 0), (0, 0)], 'constant', constant_values=1)
            omask = np.pad(omask, [(0, pad_len), (0, 0), (0, 0)], 'constant', constant_values=1)
            amask = np.pad(amask, [(0, pad_len), (0, 0), (0, 0)], 'constant', constant_values=1e32)
            progress = np.pad(progress, [(0, pad_len), (0, 0)], 'constant', constant_values=1)
=======
        batch_steps = args['burn_in_steps'] + args['forward_steps']
        if len(tmask) < batch_steps:
            pad_len_b = args['burn_in_steps'] - (ep['train_start'] - ep['start'])
            pad_len_a = batch_steps - len(tmask) - pad_len_b
            obs = map_r(obs, lambda o: np.pad(o, [(pad_len_b, pad_len_a)] + [(0, 0)] * (len(o.shape) - 1), 'constant', constant_values=0))
            prob = np.pad(prob, [(pad_len_b, pad_len_a), (0, 0), (0, 0)], 'constant', constant_values=1)
            v = np.concatenate([np.pad(v, [(pad_len_b, 0), (0, 0), (0, 0)], 'constant', constant_values=0), np.tile(oc, [pad_len_a, 1, 1])])
            act = np.pad(act, [(pad_len_b, pad_len_a), (0, 0), (0, 0)], 'constant', constant_values=0)
            rew = np.pad(rew, [(pad_len_b, pad_len_a), (0, 0), (0, 0)], 'constant', constant_values=0)
            ret = np.pad(ret, [(pad_len_b, pad_len_a), (0, 0), (0, 0)], 'constant', constant_values=0)
            emask = np.pad(emask, [(pad_len_b, pad_len_a), (0, 0), (0, 0)], 'constant', constant_values=0)
            tmask = np.pad(tmask, [(pad_len_b, pad_len_a), (0, 0), (0, 0)], 'constant', constant_values=0)
            omask = np.pad(omask, [(pad_len_b, pad_len_a), (0, 0), (0, 0)], 'constant', constant_values=0)
            amask = np.pad(amask, [(pad_len_b, pad_len_a), (0, 0), (0, 0)], 'constant', constant_values=1e32)
            progress = np.pad(progress, [(pad_len_b, pad_len_a), (0, 0)], 'constant', constant_values=1)
>>>>>>> 896a3519

        obss.append(obs)
        datum.append((prob, v, act, oc, rew, ret, emask, tmask, omask, amask, progress))

    obs = to_torch(bimap_r(obs_zeros, rotate(obss), lambda _, o: np.array(o)))
    prob, v, act, oc, rew, ret, emask, tmask, omask, amask, progress = [to_torch(np.array(val)) for val in zip(*datum)]

    return {
        'observation': obs,
        'selected_prob': prob,
        'value': v,
        'action': act, 'outcome': oc,
        'reward': rew, 'return': ret,
        'episode_mask': emask,
        'turn_mask': tmask, 'observation_mask': omask,
        'action_mask': amask,
        'progress': progress,
    }


def forward_prediction(model, hidden, batch, args):
    """Forward calculation via neural network

    Args:
        model (torch.nn.Module): neural network
        hidden: initial hidden state (..., B, P, ...)
        batch (dict): training batch (output of make_batch() function)

    Returns:
        tuple: batch outputs of neural network
    """

    observations = batch['observation']  # (..., B, T, P or 1, ...)
    batch_shape = batch['action'].size()[:3]  # (B, T, P or 1)

    if hidden is None:
        # feed-forward neural network
        obs = map_r(observations, lambda o: o.flatten(0, 2))  # (..., B * T * P or 1, ...)
        outputs = model(obs, None)
        outputs = map_r(outputs, lambda o: o.unflatten(0, batch_shape))  # (..., B, T, P or 1, ...)
    else:
        # sequential computation with RNN
        outputs = {}
<<<<<<< HEAD
        for t in range(batch['turn_mask'].size(1)):
            obs = map_r(observations, lambda o: o[:, t].reshape(-1, *o.size()[3:]))  # (..., B * P, ...)
            action = batch['action'][:, t]
            #omask_ = batch['observation_mask'][:, t]
            #omask = map_r(hidden, lambda h: omask_.view(*h.size()[:2], *([1] * (len(h.size()) - 2))))
            #hidden_ = bimap_r(hidden, omask, lambda h, m: h * m)  # (..., B, P, ...)
            #if args['turn_based_training'] and not args['observation']:
            #    hidden_ = map_r(hidden_, lambda h: h.sum(1))  # (..., B * 1, ...)
            #else:
            #    hidden_ = map_r(hidden_, lambda h: h.view(-1, *h.size()[2:]))  # (..., B * P, ...)
            hidden_ = hidden
            outputs_ = model(obs, hidden_, action)
=======
        for t in range(batch_shape[1]):
            obs = map_r(observations, lambda o: o[:, t].flatten(0, 1))  # (..., B * P or 1, ...)
            omask_ = batch['observation_mask'][:, t]
            omask = map_r(hidden, lambda h: omask_.view(*h.size()[:2], *([1] * (h.dim() - 2))))
            hidden_ = bimap_r(hidden, omask, lambda h, m: h * m)  # (..., B, P, ...)
            if args['turn_based_training'] and not args['observation']:
                hidden_ = map_r(hidden_, lambda h: h.sum(1))  # (..., B * 1, ...)
            else:
                hidden_ = map_r(hidden_, lambda h: h.flatten(0, 1))  # (..., B * P, ...)
            if t < args['burn_in_steps']:
                model.eval()
                with torch.no_grad():
                    outputs_ = model(obs, hidden_)
            else:
                if not model.training:
                    model.train()
                outputs_ = model(obs, hidden_)
            outputs_ = map_r(outputs_, lambda o: o.unflatten(0, (batch_shape[0], batch_shape[2])))  # (..., B, P or 1, ...)
>>>>>>> 896a3519
            for k, o in outputs_.items():
                if k == 'hidden':
                    next_hidden = o
                else:
                    outputs[k] = outputs.get(k, []) + [o]
<<<<<<< HEAD
            #next_hidden = bimap_r(next_hidden, hidden, lambda nh, h: nh.view(h.size(0), -1, *h.size()[2:]))  # (..., B, P or 1, ...)
            #hidden = trimap_r(hidden, next_hidden, omask, lambda h, nh, m: h * (1 - m) + nh * m)
            hidden = next_hidden
=======
            hidden = trimap_r(hidden, next_hidden, omask, lambda h, nh, m: h * (1 - m) + nh * m)
>>>>>>> 896a3519
        outputs = {k: torch.stack(o, dim=1) for k, o in outputs.items() if o[0] is not None}

    for k, o in outputs.items():
        if k == 'policy':
<<<<<<< HEAD
            # gather turn player's policies
            outputs[k] = o.mul(batch['turn_mask']).sum(2, keepdim=True)# - batch['action_mask']
=======
            o = o.mul(batch['turn_mask'])
            if o.size(2) > 1 and batch_shape[2] == 1:  # turn-alternating batch
                o = o.sum(2, keepdim=True)  # gather turn player's policies
            outputs[k] = o - batch['action_mask']
>>>>>>> 896a3519
        else:
            # mask valid target values and cumulative rewards
            o = o.view(*batch['turn_mask'].size()[:2], -1, 1)
            outputs[k] = o.mul(batch['observation_mask'])

    return outputs


def compose_losses(outputs, log_selected_policies, total_advantages, targets, batch, args):
    """Caluculate loss value

    Returns:
        tuple: losses and statistic values and the number of training data
    """

    tmasks = batch['turn_mask']
    omasks = batch['observation_mask']

    losses = {}
    dcnt = tmasks.sum().item()

<<<<<<< HEAD
    losses['p'] = (-log_selected_policies * turn_advantages).sum()
    losses['pp'] = F.kl_div(F.log_softmax(outputs['policy'], -1), F.softmax(batch['policy'], -1), reduction='none').sum(-1, keepdim=True).mul(tmasks).sum()
=======
    losses['p'] = (-log_selected_policies * total_advantages).mul(tmasks).sum()
>>>>>>> 896a3519
    if 'value' in outputs:
        losses['v'] = ((outputs['value'] - targets['value']) ** 2).mul(omasks).sum() / 2
        losses['pv'] = ((outputs['value'] - batch['outcome']) ** 2).mul(omasks).sum() / 2
    if 'return' in outputs:
        losses['r'] = F.smooth_l1_loss(outputs['return'], targets['return'], reduction='none').mul(omasks).sum()

    entropy = dist.Categorical(logits=outputs['policy'] - batch['action_mask']).entropy().mul(tmasks.sum(-1))
    losses['ent'] = entropy.sum()

    planning_weight = 1
    reinforce_loss = losses['p'] + losses.get('v', 0) + losses.get('r', 0)
    planning_loss = losses['pp'] + losses.get('pv', 0)
    base_loss = (1 - planning_weight) * reinforce_loss + planning_weight * planning_loss
    entropy_loss = entropy.mul(1 - batch['progress'] * (1 - args['entropy_regularization_decay'])).sum() * -args['entropy_regularization']
    losses['total'] = base_loss + entropy_loss

    return losses, dcnt


def compute_loss(batch, model, hidden, args):
    outputs = forward_prediction(model, hidden, batch, args)
    if args['burn_in_steps'] > 0:
        batch = map_r(batch, lambda v: v[:, args['burn_in_steps']:] if v.size(1) > 1 else v)
        outputs = map_r(outputs, lambda v: v[:, args['burn_in_steps']:])

    actions = batch['action']
    emasks = batch['episode_mask']
    clip_rho_threshold, clip_c_threshold = 1.0, 1.0

    log_selected_b_policies = torch.log(torch.clamp(batch['selected_prob'], 1e-16, 1)) * emasks
    log_selected_t_policies = F.log_softmax(outputs['policy'], dim=-1).gather(-1, actions) * emasks

    # thresholds of importance sampling
    log_rhos = log_selected_t_policies.detach() - log_selected_b_policies
    rhos = torch.exp(log_rhos)
    clipped_rhos = torch.clamp(rhos, 0, clip_rho_threshold)
    cs = torch.clamp(rhos, 0, clip_c_threshold)
    outputs_nograd = {k: o.detach() for k, o in outputs.items()}

    if 'value' in outputs_nograd:
        values_nograd = outputs_nograd['value']
        if args['turn_based_training'] and values_nograd.size(2) == 2:  # two player zerosum game
            values_nograd_opponent = -torch.stack([values_nograd[:, :, 1], values_nograd[:, :, 0]], dim=2)
            values_nograd = (values_nograd + values_nograd_opponent) / (batch['observation_mask'].sum(dim=2, keepdim=True) + 1e-8)
        outputs_nograd['value'] = values_nograd * emasks + batch['outcome'] * (1 - emasks)

    # compute targets and advantage
    targets = {}
    advantages = {}

    value_args = outputs_nograd.get('value', None), batch['outcome'], None, args['lambda'], 1, clipped_rhos, cs
    return_args = outputs_nograd.get('return', None), batch['return'], batch['reward'], args['lambda'], args['gamma'], clipped_rhos, cs

    targets['value'], advantages['value'] = compute_target(args['value_target'], *value_args)
    targets['return'], advantages['return'] = compute_target(args['value_target'], *return_args)

    if args['policy_target'] != args['value_target']:
        _, advantages['value'] = compute_target(args['policy_target'], *value_args)
        _, advantages['return'] = compute_target(args['policy_target'], *return_args)

    # compute policy advantage
    total_advantages = clipped_rhos * sum(advantages.values())

    return compose_losses(outputs, log_selected_t_policies, total_advantages, targets, batch, args)


class Batcher:
    def __init__(self, args, episodes):
        self.args = args
        self.episodes = episodes
        self.executor = MultiProcessJobExecutor(self._worker, self._selector(), self.args['num_batchers'])

    def _selector(self):
        while True:
            yield [self.select_episode() for _ in range(self.args['batch_size'])]

    def _worker(self, conn, bid):
        print('started batcher %d' % bid)
        while True:
            episodes = conn.recv()
            batch = make_batch(episodes, self.args)
            conn.send(batch)
        print('finished batcher %d' % bid)

    def run(self):
        self.executor.start()

    def select_episode(self):
        while True:
            ep_count = min(len(self.episodes), self.args['maximum_episodes'])
            ep_idx = random.randrange(ep_count)
            accept_rate = 1 - (ep_count - 1 - ep_idx) / ep_count
            if random.random() < accept_rate:
                break
        ep = self.episodes[ep_idx]
<<<<<<< HEAD
        #turn_candidates = 1 + max(0, ep['steps'] - self.args['forward_steps'])  # change start turn by sequence length
        turn_candidates = ep['steps']
        st = random.randrange(turn_candidates)
        ed = min(st + self.args['forward_steps'], ep['steps'])
=======
        turn_candidates = 1 + max(0, ep['steps'] - self.args['forward_steps'])  # change start turn by sequence length
        train_st = random.randrange(turn_candidates)
        st = max(0, train_st - self.args['burn_in_steps'])
        ed = min(train_st + self.args['forward_steps'], ep['steps'])
>>>>>>> 896a3519
        st_block = st // self.args['compress_steps']
        ed_block = (ed - 1) // self.args['compress_steps'] + 1
        ep_minimum = {
            'args': ep['args'], 'outcome': ep['outcome'],
            'moment': ep['moment'][st_block:ed_block],
            'base': st_block * self.args['compress_steps'],
            'start': st, 'end': ed, 'train_start': train_st, 'total': ep['steps'],
        }
        return ep_minimum

    def batch(self):
        return self.executor.recv()


class Trainer:
    def __init__(self, args, model):
        self.episodes = deque()
        self.args = args
        self.gpu = torch.cuda.device_count()
        self.model = model
        self.default_lr = 3e-8
        self.data_cnt_ema = self.args['batch_size'] * self.args['forward_steps']
        self.params = list(self.model.parameters())
        lr = self.default_lr * self.data_cnt_ema
        self.optimizer = optim.Adam(self.params, lr=lr, weight_decay=1e-5) if len(self.params) > 0 else None
        self.steps = 0
        self.batcher = Batcher(self.args, self.episodes)
        self.update_flag = False
        self.update_queue = queue.Queue(maxsize=1)

        self.wrapped_model = ModelWrapper(self.model)
        self.trained_model = self.wrapped_model
        if self.gpu > 1:
            self.trained_model = nn.DataParallel(self.wrapped_model)

    def update(self):
        self.update_flag = True
        model, steps = self.update_queue.get()
        return model, steps

    def train(self):
        if self.optimizer is None:  # non-parametric model
            time.sleep(0.1)
            return self.model

        batch_cnt, data_cnt, loss_sum = 0, 0, {}
        if self.gpu > 0:
            self.trained_model.cuda()
        self.trained_model.train()

        while data_cnt == 0 or not self.update_flag:
            batch = self.batcher.batch()
            batch_size = batch['value'].size(0)
            player_count = batch['value'].size(2)
            hidden = self.wrapped_model.init_hidden([batch_size, player_count])
            if self.gpu > 0:
                batch = to_gpu(batch)
                hidden = to_gpu(hidden)

            losses, dcnt = compute_loss(batch, self.trained_model, hidden, self.args)

            self.optimizer.zero_grad()
            losses['total'].backward()
            nn.utils.clip_grad_norm_(self.params, 4.0)
            self.optimizer.step()

            batch_cnt += 1
            data_cnt += dcnt
            for k, l in losses.items():
                loss_sum[k] = loss_sum.get(k, 0.0) + l.item()

            self.steps += 1

        print('loss = %s' % ' '.join([k + ':' + '%.3f' % (l / data_cnt) for k, l in loss_sum.items()]))

        self.data_cnt_ema = self.data_cnt_ema * 0.8 + data_cnt / (1e-2 + batch_cnt) * 0.2
        for param_group in self.optimizer.param_groups:
            param_group['lr'] = self.default_lr * self.data_cnt_ema / (1 + self.steps * 1e-5)
        self.model.cpu()
        self.model.eval()
        return copy.deepcopy(self.model)

    def run(self):
        print('waiting training')
        while len(self.episodes) < self.args['minimum_episodes']:
            time.sleep(1)
        if self.optimizer is not None:
            self.batcher.run()
            print('started training')
        while True:
            model = self.train()
            self.update_flag = False
            self.update_queue.put((model, self.steps))
        print('finished training')


class Learner:
    def __init__(self, args, net=None, remote=False):
        train_args = args['train_args']
        env_args = args['env_args']
        train_args['env'] = env_args
        args = train_args

        self.args = args
        random.seed(args['seed'])

        self.env = make_env(env_args)
        eval_modify_rate = (args['update_episodes'] ** 0.85) / args['update_episodes']
        self.eval_rate = max(args['eval_rate'], eval_modify_rate)
        self.shutdown_flag = False
        self.flags = set()

        # trained datum
        self.model_epoch = self.args['restart_epoch']
        self.model = net if net is not None else self.env.net()
        if self.model_epoch > 0:
            self.model.load_state_dict(torch.load(self.model_path(self.model_epoch)), strict=False)

        # generated datum
        self.generation_results = {}
        self.num_episodes = 0
        self.num_returned_episodes = 0

        # evaluated datum
        self.results = {}
        self.results_per_opponent = {}
        self.num_results = 0

        # multiprocess or remote connection
        self.worker = WorkerServer(args) if remote else WorkerCluster(args)

        # thread connection
        self.trainer = Trainer(args, self.model)

    def model_path(self, model_id):
        return os.path.join('models', str(model_id) + '.pth')

    def latest_model_path(self):
        return os.path.join('models', 'latest.pth')

    def update_model(self, model, steps):
        # get latest model and save it
        print('updated model(%d)' % steps)
        self.model_epoch += 1
        self.model = model
        os.makedirs('models', exist_ok=True)
        torch.save(model.state_dict(), self.model_path(self.model_epoch))
        torch.save(model.state_dict(), self.latest_model_path())

    def feed_episodes(self, episodes):
        # analyze generated episodes
        for episode in episodes:
            if episode is None:
                continue
            for p in episode['args']['player']:
                model_id = episode['args']['model_id'][p]
                outcome = episode['outcome'][p]
                n, r, r2 = self.generation_results.get(model_id, (0, 0, 0))
                self.generation_results[model_id] = n + 1, r + outcome, r2 + outcome ** 2
            self.num_returned_episodes += 1
            if self.num_returned_episodes % 100 == 0:
                print(self.num_returned_episodes, end=' ', flush=True)

        # store generated episodes
        self.trainer.episodes.extend([e for e in episodes if e is not None])

        mem_percent = psutil.virtual_memory().percent
        mem_ok = mem_percent <= 95
        maximum_episodes = self.args['maximum_episodes'] if mem_ok else int(len(self.trainer.episodes) * 95 / mem_percent)

        if not mem_ok and 'memory_over' not in self.flags:
            warnings.warn("memory usage %.1f%% with buffer size %d" % (mem_percent, len(self.trainer.episodes)))
            self.flags.add('memory_over')

        while len(self.trainer.episodes) > maximum_episodes:
            self.trainer.episodes.popleft()

    def feed_results(self, results):
        # store evaluation results
        for result in results:
            if result is None:
                continue
            for p in result['args']['player']:
                model_id = result['args']['model_id'][p]
                res = result['result'][p]
                n, r, r2 = self.results.get(model_id, (0, 0, 0))
                self.results[model_id] = n + 1, r + res, r2 + res ** 2

                if model_id not in self.results_per_opponent:
                    self.results_per_opponent[model_id] = {}
                opponent = result['opponent']
                n, r, r2 = self.results_per_opponent[model_id].get(opponent, (0, 0, 0))
                self.results_per_opponent[model_id][opponent] = n + 1, r + res, r2 + res ** 2

    def update(self):
        # call update to every component
        print()
        print('epoch %d' % self.model_epoch)

        if self.model_epoch not in self.results:
            print('win rate = Nan (0)')
        else:
            def output_wp(name, results):
                n, r, r2 = results
                mean = r / (n + 1e-6)
                name_tag = ' (%s)' % name if name != '' else ''
                print('win rate%s = %.3f (%.1f / %d)' % (name_tag, (mean + 1) / 2, (r + n) / 2, n))

            keys = self.results_per_opponent[self.model_epoch]
            if len(self.args.get('eval', {}).get('opponent', [])) <= 1 and len(keys) <= 1:
                output_wp('', self.results[self.model_epoch])
            else:
                output_wp('total', self.results[self.model_epoch])
                for key in sorted(list(self.results_per_opponent[self.model_epoch])):
                    output_wp(key, self.results_per_opponent[self.model_epoch][key])

        if self.model_epoch not in self.generation_results:
            print('generation stats = Nan (0)')
        else:
            n, r, r2 = self.generation_results[self.model_epoch]
            mean = r / (n + 1e-6)
            std = (r2 / (n + 1e-6) - mean ** 2) ** 0.5
            print('generation stats = %.3f +- %.3f' % (mean, std))

        model, steps = self.trainer.update()
        if model is None:
            model = self.model
        self.update_model(model, steps)

        # clear flags
        self.flags = set()

    def server(self):
        # central conductor server
        # returns as list if getting multiple requests as list
        print('started server')
        prev_update_episodes = self.args['minimum_episodes']
        # no update call before storing minimum number of episodes + 1 epoch
        next_update_episodes = prev_update_episodes + self.args['update_episodes']

        while self.worker.connection_count() > 0 or not self.shutdown_flag:
            try:
                conn, (req, data) = self.worker.recv(timeout=0.3)
            except queue.Empty:
                continue

            multi_req = isinstance(data, list)
            if not multi_req:
                data = [data]
            send_data = []

            if req == 'args':
                if self.shutdown_flag:
                    send_data = [None] * len(data)
                else:
                    for _ in data:
                        args = {'model_id': {}}

                        # decide role
                        if self.num_results < self.eval_rate * self.num_episodes:
                            args['role'] = 'e'
                        else:
                            args['role'] = 'g'

                        if args['role'] == 'g':
                            # genatation configuration
                            args['player'] = self.env.players()
                            for p in self.env.players():
                                if p in args['player']:
                                    args['model_id'][p] = self.model_epoch
                                else:
                                    args['model_id'][p] = -1
                            self.num_episodes += 1

                        elif args['role'] == 'e':
                            # evaluation configuration
                            args['player'] = [self.env.players()[self.num_results % len(self.env.players())]]
                            for p in self.env.players():
                                if p in args['player']:
                                    args['model_id'][p] = self.model_epoch
                                else:
                                    args['model_id'][p] = -1
                            self.num_results += 1

                        send_data.append(args)

            elif req == 'episode':
                # report generated episodes
                self.feed_episodes(data)
                send_data = [None] * len(data)

            elif req == 'result':
                # report evaluation results
                self.feed_results(data)
                send_data = [None] * len(data)

            elif req == 'model':
                for model_id in data:
                    model = self.model
                    if model_id != self.model_epoch and model_id > 0:
                        try:
                            model = copy.deepcopy(self.model)
                            model.load_state_dict(torch.load(self.model_path(model_id)), strict=False)
                        except:
                            # return latest model if failed to load specified model
                            pass
                    send_data.append(pickle.dumps(model))

            if not multi_req and len(send_data) == 1:
                send_data = send_data[0]
            self.worker.send(conn, send_data)

            if self.num_returned_episodes >= next_update_episodes:
                prev_update_episodes = next_update_episodes
                next_update_episodes = prev_update_episodes + self.args['update_episodes']
                self.update()
                if self.args['epochs'] >= 0 and self.model_epoch >= self.args['epochs']:
                    self.shutdown_flag = True
        print('finished server')

    def run(self):
        # open training thread
        threading.Thread(target=self.trainer.run, daemon=True).start()
        # open generator, evaluator
        self.worker.run()
        self.server()


def train_main(args):
    prepare_env(args['env_args'])  # preparing environment is needed in stand-alone mode
    learner = Learner(args=args)
    learner.run()


def train_server_main(args):
    learner = Learner(args=args, remote=True)
    learner.run()<|MERGE_RESOLUTION|>--- conflicted
+++ resolved
@@ -64,11 +64,13 @@
         # data that is changed by training configuration
         if args['turn_based_training'] and not args['observation']:
             obs = [[m['observation'][m['turn'][0]]] for m in moments]
+            p = np.array([[m['policy'][m['turn'][0]]] for m in moments])
             prob = np.array([[[m['selected_prob'][m['turn'][0]]]] for m in moments])
             act = np.array([[m['action'][m['turn'][0]]] for m in moments], dtype=np.int64)[..., np.newaxis]
             amask = np.array([[m['action_mask'][m['turn'][0]]] for m in moments])
         else:
             obs = [[replace_none(m['observation'][player], obs_zeros) for player in players] for m in moments]
+            p = np.array([[replace_none(m['policy'][player], amask_zeros) for player in players] for m in moments])
             prob = np.array([[[replace_none(m['selected_prob'][player], 1.0)] for player in players] for m in moments])
             act = np.array([[replace_none(m['action'][player], 0) for player in players] for m in moments], dtype=np.int64)[..., np.newaxis]
             amask = np.array([[replace_none(m['action_mask'][player], amask_zeros + 1e32) for player in players] for m in moments])
@@ -90,28 +92,14 @@
         progress = np.arange(ep['start'], ep['end'], dtype=np.float32)[..., np.newaxis] / ep['total']
 
         # pad each array if step length is short
-<<<<<<< HEAD
+        batch_steps = args['burn_in_steps'] + args['forward_steps']
         if len(tmask) < args['forward_steps']:
-            pad_len = args['forward_steps'] - len(tmask)
-            obs = map_r(obs, lambda o: np.pad(o, [(0, pad_len)] + [(0, 0)] * (len(o.shape) - 1), 'constant', constant_values=0))
-            p = np.pad(p, [(0, pad_len), (0, 0), (0, 0)], 'constant', constant_values=0)
-            v = np.concatenate([v, np.tile(oc, [pad_len, 1, 1])])
-            act = np.concatenate([act, [[[random.randrange(len(p[0]))]] for _ in range(pad_len)]])
-            rew = np.pad(rew, [(0, pad_len), (0, 0), (0, 0)], 'constant', constant_values=0)
-            ret = np.pad(ret, [(0, pad_len), (0, 0), (0, 0)], 'constant', constant_values=0)
-            emask = np.pad(emask, [(0, pad_len), (0, 0), (0, 0)], 'constant', constant_values=1)
-            tmask = np.pad(tmask, [(0, pad_len), (0, 0), (0, 0)], 'constant', constant_values=1)
-            omask = np.pad(omask, [(0, pad_len), (0, 0), (0, 0)], 'constant', constant_values=1)
-            amask = np.pad(amask, [(0, pad_len), (0, 0), (0, 0)], 'constant', constant_values=1e32)
-            progress = np.pad(progress, [(0, pad_len), (0, 0)], 'constant', constant_values=1)
-=======
-        batch_steps = args['burn_in_steps'] + args['forward_steps']
-        if len(tmask) < batch_steps:
             pad_len_b = args['burn_in_steps'] - (ep['train_start'] - ep['start'])
             pad_len_a = batch_steps - len(tmask) - pad_len_b
-            obs = map_r(obs, lambda o: np.pad(o, [(pad_len_b, pad_len_a)] + [(0, 0)] * (len(o.shape) - 1), 'constant', constant_values=0))
+            obs = map_r(obs, lambda o: np.pad(o, [(pad_len_a, pad_len_b)] + [(0, 0)] * (len(o.shape) - 1), 'constant', constant_values=0))
+            p = np.pad(p, [(pad_len_b, pad_len_a), (0, 0), (0, 0)], 'constant', constant_values=0)
             prob = np.pad(prob, [(pad_len_b, pad_len_a), (0, 0), (0, 0)], 'constant', constant_values=1)
-            v = np.concatenate([np.pad(v, [(pad_len_b, 0), (0, 0), (0, 0)], 'constant', constant_values=0), np.tile(oc, [pad_len_a, 1, 1])])
+            v = np.concatenate([np.pad(v, [(pad_len_b, 0), (0, 0), (0, 0)], 'constant', constant_values=0), np.tile(oc, [pad_len_a,     1, 1])])
             act = np.pad(act, [(pad_len_b, pad_len_a), (0, 0), (0, 0)], 'constant', constant_values=0)
             rew = np.pad(rew, [(pad_len_b, pad_len_a), (0, 0), (0, 0)], 'constant', constant_values=0)
             ret = np.pad(ret, [(pad_len_b, pad_len_a), (0, 0), (0, 0)], 'constant', constant_values=0)
@@ -120,16 +108,16 @@
             omask = np.pad(omask, [(pad_len_b, pad_len_a), (0, 0), (0, 0)], 'constant', constant_values=0)
             amask = np.pad(amask, [(pad_len_b, pad_len_a), (0, 0), (0, 0)], 'constant', constant_values=1e32)
             progress = np.pad(progress, [(pad_len_b, pad_len_a), (0, 0)], 'constant', constant_values=1)
->>>>>>> 896a3519
 
         obss.append(obs)
-        datum.append((prob, v, act, oc, rew, ret, emask, tmask, omask, amask, progress))
+        datum.append((p, prob, v, act, oc, rew, ret, emask, tmask, omask, amask, progress))
 
     obs = to_torch(bimap_r(obs_zeros, rotate(obss), lambda _, o: np.array(o)))
-    prob, v, act, oc, rew, ret, emask, tmask, omask, amask, progress = [to_torch(np.array(val)) for val in zip(*datum)]
+    p, prob, v, act, oc, rew, ret, emask, tmask, omask, amask, progress = [to_torch(np.array(val)) for val in zip(*datum)]
 
     return {
         'observation': obs,
+        'policy': p,
         'selected_prob': prob,
         'value': v,
         'action': act, 'outcome': oc,
@@ -164,64 +152,43 @@
     else:
         # sequential computation with RNN
         outputs = {}
-<<<<<<< HEAD
-        for t in range(batch['turn_mask'].size(1)):
-            obs = map_r(observations, lambda o: o[:, t].reshape(-1, *o.size()[3:]))  # (..., B * P, ...)
+        for t in range(batch_shape[1]):
+            obs = map_r(observations, lambda o: o[:, t].flatten(0, 1))  # (..., B * P or 1, ...)
             action = batch['action'][:, t]
             #omask_ = batch['observation_mask'][:, t]
-            #omask = map_r(hidden, lambda h: omask_.view(*h.size()[:2], *([1] * (len(h.size()) - 2))))
+            #omask = map_r(hidden, lambda h: omask_.view(*h.size()[:2], *([1] * (h.dim() - 2))))
             #hidden_ = bimap_r(hidden, omask, lambda h, m: h * m)  # (..., B, P, ...)
             #if args['turn_based_training'] and not args['observation']:
             #    hidden_ = map_r(hidden_, lambda h: h.sum(1))  # (..., B * 1, ...)
             #else:
-            #    hidden_ = map_r(hidden_, lambda h: h.view(-1, *h.size()[2:]))  # (..., B * P, ...)
+            #    hidden_ = map_r(hidden_, lambda h: h.flatten(0, 1))  # (..., B * P, ...)
             hidden_ = hidden
-            outputs_ = model(obs, hidden_, action)
-=======
-        for t in range(batch_shape[1]):
-            obs = map_r(observations, lambda o: o[:, t].flatten(0, 1))  # (..., B * P or 1, ...)
-            omask_ = batch['observation_mask'][:, t]
-            omask = map_r(hidden, lambda h: omask_.view(*h.size()[:2], *([1] * (h.dim() - 2))))
-            hidden_ = bimap_r(hidden, omask, lambda h, m: h * m)  # (..., B, P, ...)
-            if args['turn_based_training'] and not args['observation']:
-                hidden_ = map_r(hidden_, lambda h: h.sum(1))  # (..., B * 1, ...)
-            else:
-                hidden_ = map_r(hidden_, lambda h: h.flatten(0, 1))  # (..., B * P, ...)
             if t < args['burn_in_steps']:
                 model.eval()
                 with torch.no_grad():
-                    outputs_ = model(obs, hidden_)
+                    outputs_ = model(obs, hidden_, action)
             else:
                 if not model.training:
                     model.train()
-                outputs_ = model(obs, hidden_)
+                outputs_ = model(obs, hidden_, action)
+            next_hidden = outputs_.pop('hidden')
             outputs_ = map_r(outputs_, lambda o: o.unflatten(0, (batch_shape[0], batch_shape[2])))  # (..., B, P or 1, ...)
->>>>>>> 896a3519
             for k, o in outputs_.items():
                 if k == 'hidden':
                     next_hidden = o
                 else:
                     outputs[k] = outputs.get(k, []) + [o]
-<<<<<<< HEAD
-            #next_hidden = bimap_r(next_hidden, hidden, lambda nh, h: nh.view(h.size(0), -1, *h.size()[2:]))  # (..., B, P or 1, ...)
             #hidden = trimap_r(hidden, next_hidden, omask, lambda h, nh, m: h * (1 - m) + nh * m)
             hidden = next_hidden
-=======
-            hidden = trimap_r(hidden, next_hidden, omask, lambda h, nh, m: h * (1 - m) + nh * m)
->>>>>>> 896a3519
         outputs = {k: torch.stack(o, dim=1) for k, o in outputs.items() if o[0] is not None}
 
     for k, o in outputs.items():
         if k == 'policy':
-<<<<<<< HEAD
             # gather turn player's policies
-            outputs[k] = o.mul(batch['turn_mask']).sum(2, keepdim=True)# - batch['action_mask']
-=======
             o = o.mul(batch['turn_mask'])
             if o.size(2) > 1 and batch_shape[2] == 1:  # turn-alternating batch
                 o = o.sum(2, keepdim=True)  # gather turn player's policies
-            outputs[k] = o - batch['action_mask']
->>>>>>> 896a3519
+            outputs[k] = o # - batch['action_mask']
         else:
             # mask valid target values and cumulative rewards
             o = o.view(*batch['turn_mask'].size()[:2], -1, 1)
@@ -243,12 +210,8 @@
     losses = {}
     dcnt = tmasks.sum().item()
 
-<<<<<<< HEAD
-    losses['p'] = (-log_selected_policies * turn_advantages).sum()
+    losses['p'] = (-log_selected_policies * total_advantages).mul(tmasks).sum()
     losses['pp'] = F.kl_div(F.log_softmax(outputs['policy'], -1), F.softmax(batch['policy'], -1), reduction='none').sum(-1, keepdim=True).mul(tmasks).sum()
-=======
-    losses['p'] = (-log_selected_policies * total_advantages).mul(tmasks).sum()
->>>>>>> 896a3519
     if 'value' in outputs:
         losses['v'] = ((outputs['value'] - targets['value']) ** 2).mul(omasks).sum() / 2
         losses['pv'] = ((outputs['value'] - batch['outcome']) ** 2).mul(omasks).sum() / 2
@@ -344,17 +307,11 @@
             if random.random() < accept_rate:
                 break
         ep = self.episodes[ep_idx]
-<<<<<<< HEAD
         #turn_candidates = 1 + max(0, ep['steps'] - self.args['forward_steps'])  # change start turn by sequence length
         turn_candidates = ep['steps']
-        st = random.randrange(turn_candidates)
-        ed = min(st + self.args['forward_steps'], ep['steps'])
-=======
-        turn_candidates = 1 + max(0, ep['steps'] - self.args['forward_steps'])  # change start turn by sequence length
         train_st = random.randrange(turn_candidates)
         st = max(0, train_st - self.args['burn_in_steps'])
         ed = min(train_st + self.args['forward_steps'], ep['steps'])
->>>>>>> 896a3519
         st_block = st // self.args['compress_steps']
         ed_block = (ed - 1) // self.args['compress_steps'] + 1
         ep_minimum = {
