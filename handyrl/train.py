--- conflicted
+++ resolved
@@ -433,12 +433,7 @@
 
         # trained datum
         self.model_era = self.args['restart_epoch']
-<<<<<<< HEAD
-        train_model = self.env.net()
-=======
-        self.model_class = net if net is not None else self.env.net()
-        train_model = self.model_class()
->>>>>>> b445c3e7
+        train_model = net if net is not None else self.env.net()
         if self.model_era == 0:
             self.model = RandomModel(self.env)
         else:
@@ -609,7 +604,7 @@
                         model = self.model
                         if model_id != self.model_era:
                             try:
-                                model = self.env.net()
+                                model = copy.deepcopy(self.model)
                                 model.load_state_dict(torch.load(self.model_path(model_id)), strict=False)
                             except:
                                 # return latest model if failed to load specified model
