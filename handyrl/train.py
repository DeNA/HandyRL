--- conflicted
+++ resolved
@@ -86,20 +86,6 @@
         progress = np.arange(ep['start'], ep['end'], dtype=np.float32)[..., np.newaxis] / ep['total']
 
         # pad each array if step length is short
-<<<<<<< HEAD
-        if len(tmask) < args['forward_steps']:
-            pad_len = args['forward_steps'] - len(tmask)
-            obs = map_r(obs, lambda o: np.pad(o, [(0, pad_len)] + [(0, 0)] * (len(o.shape) - 1), 'constant', constant_values=0))
-            prob = np.pad(prob, [(0, pad_len), (0, 0), (0, 0)], 'constant', constant_values=1)
-            v = np.concatenate([v, np.tile(oc, [pad_len, 1, 1])])
-            act = np.pad(act, [(0, pad_len), (0, 0), (0, 0)], 'constant', constant_values=0)
-            rew = np.pad(rew, [(0, pad_len), (0, 0), (0, 0)], 'constant', constant_values=0)
-            ret = np.pad(ret, [(0, pad_len), (0, 0), (0, 0)], 'constant', constant_values=0)
-            emask = np.pad(emask, [(0, pad_len), (0, 0), (0, 0)], 'constant', constant_values=0)
-            tmask = np.pad(tmask, [(0, pad_len), (0, 0), (0, 0)], 'constant', constant_values=0)
-            omask = np.pad(omask, [(0, pad_len), (0, 0), (0, 0)], 'constant', constant_values=0)
-            progress = np.pad(progress, [(0, pad_len), (0, 0)], 'constant', constant_values=1)
-=======
         batch_steps = args['burn_in_steps'] + args['forward_steps']
         if len(tmask) < batch_steps:
             pad_len_b = args['burn_in_steps'] - (ep['train_start'] - ep['start'])
@@ -113,9 +99,7 @@
             emask = np.pad(emask, [(pad_len_b, pad_len_a), (0, 0), (0, 0)], 'constant', constant_values=0)
             tmask = np.pad(tmask, [(pad_len_b, pad_len_a), (0, 0), (0, 0)], 'constant', constant_values=0)
             omask = np.pad(omask, [(pad_len_b, pad_len_a), (0, 0), (0, 0)], 'constant', constant_values=0)
-            amask = np.pad(amask, [(pad_len_b, pad_len_a), (0, 0), (0, 0)], 'constant', constant_values=1e32)
             progress = np.pad(progress, [(pad_len_b, pad_len_a), (0, 0)], 'constant', constant_values=1)
->>>>>>> 42298f7a
 
         obss.append(obs)
         datum.append((prob, v, act, oc, rew, ret, emask, tmask, omask, progress))
@@ -166,18 +150,15 @@
                 hidden_ = map_r(hidden_, lambda h: h.sum(1))  # (..., B * 1, ...)
             else:
                 hidden_ = map_r(hidden_, lambda h: h.view(-1, *h.size()[2:]))  # (..., B * P, ...)
-<<<<<<< HEAD
             outputs_ = model(obs, hidden_, action=action)
-=======
             if t < args['burn_in_steps']:
                 model.eval()
                 with torch.no_grad():
-                    outputs_ = model(obs, hidden_, action=action, action_mask=action_mask)
+                    outputs_ = model(obs, hidden_, action=action)
             else:
                 if not model.training:
                     model.train()
-                outputs_ = model(obs, hidden_, action=action, action_mask=action_mask)
->>>>>>> 42298f7a
+                outputs_ = model(obs, hidden_, action=action)
             for k, o in outputs_.items():
                 if k == 'hidden':
                     next_hidden = o
