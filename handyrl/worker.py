--- conflicted
+++ resolved
@@ -162,7 +162,6 @@
                     self.result_send_cnt = 0
 
 
-<<<<<<< HEAD
 def gather_loop(args, conn, gather_id):
     n_pro, n_ga = args['worker']['num_parallel'], args['worker']['num_gathers']
     n_pro_w = (n_pro // n_ga) + int(gather_id < n_pro % n_ga)
@@ -183,16 +182,8 @@
              prepare_env(args['env'])
         base_worker_id = args['worker'].get('base_worker_id', 0)
 
-    try:
-        gather = Gather(args, conn, gather_id, base_worker_id, n_pro_w)
-        gather.run()
-    finally:
-        gather.shutdown()
-=======
-def gather_loop(args, conn, gaid):
-    gather = Gather(args, conn, gaid)
+    gather = Gather(args, conn, gather_id, base_worker_id, n_pro_w)
     gather.run()
->>>>>>> d081293a
 
 
 class WorkerCluster(QueueCommunicator):
@@ -260,7 +251,6 @@
         self.total_worker_count = 0
 
     def run(self):
-<<<<<<< HEAD
         self.set_fn_new_client(self._new_client)
         self.set_fn_message_received(self._message_received)
         self.run_forever(threaded=True)
@@ -305,42 +295,6 @@
                     continue
         reply_message_ = WebsocketConnection.dumps(reply_message)
         server.send_message(client, reply_message_)
-=======
-        # prepare listening connections
-        def entry_server(port):
-            print('started entry server %d' % port)
-            conn_acceptor = accept_socket_connections(port=port)
-            while True:
-                conn = next(conn_acceptor)
-                worker_args = conn.recv()
-                print('accepted connection from %s!' % worker_args['address'])
-                worker_args['base_worker_id'] = self.total_worker_count
-                self.total_worker_count += worker_args['num_parallel']
-                args = copy.deepcopy(self.args)
-                args['worker'] = worker_args
-                conn.send(args)
-                conn.close()
-            print('finished entry server')
-
-        def worker_server(port):
-            print('started worker server %d' % port)
-            conn_acceptor = accept_socket_connections(port=port)
-            while True:
-                conn = next(conn_acceptor)
-                self.add_connection(conn)
-            print('finished worker server')
-
-        threading.Thread(target=entry_server, args=(9999,), daemon=True).start()
-        threading.Thread(target=worker_server, args=(9998,), daemon=True).start()
-
-
-def entry(worker_args):
-    conn = connect_socket_connection(worker_args['server_address'], 9999)
-    conn.send(worker_args)
-    args = conn.recv()
-    conn.close()
-    return args
->>>>>>> d081293a
 
 
 class RemoteWorkerCluster:
