# Copyright (c) 2020 DeNA Co., Ltd.
# Licensed under The MIT License [see LICENSE for details]

# agent classes

import random

import numpy as np

from .util import softmax


class RandomAgent:
    def reset(self, env, show=False):
        pass

    def action(self, env, player, show=False):
        actions = env.legal_actions(player)
        return random.choice(actions)

    def observe(self, env, player, show=False):
        return [0.0]


class RuleBasedAgent(RandomAgent):
    def __init__(self, key=None):
        self.key = None

    def action(self, env, player, show=False):
        if hasattr(env, 'rule_based_action'):
            return env.rule_based_action(player, key=self.key)
        else:
            return random.choice(env.legal_actions(player))


def print_outputs(env, action, prob, v):
    if hasattr(env, 'print_outputs'):
        env.print_outputs(action, prob, v)
    else:
        if v is not None:
            print('v = %f' % v)
        if action is not None:
            print('a = %d prob = %f' % (action, prob))


class Agent:
<<<<<<< HEAD
    def __init__(self, model, temperature=1e-6):
=======
    def __init__(self, model, temperature=0.0, observation=True):
>>>>>>> 4d6b3a39
        # model might be a neural net, or some planning algorithm such as game tree search
        self.model = model
        self.hidden = None
        self.temperature = temperature
        self.observation = observation

    def reset(self, env, show=False):
        self.hidden = self.model.init_hidden()

    def plan(self, obs, legal_actions):
        outputs = self.model.inference(obs, self.hidden, legal_actions=legal_actions, temperature=self.temperature)
        self.hidden = outputs.pop('hidden', None)
        return outputs

    def action(self, env, player, show=False):
        obs = env.observation(player)
<<<<<<< HEAD
        legal_actions = env.legal_actions(player)
        outputs = self.plan(obs, legal_actions)

        action = outputs['action'][0]
        prob = outputs['selected_prob'][0]
=======
        outputs = self.plan(obs)
        actions = env.legal_actions(player)
        p = outputs['policy']
>>>>>>> 4d6b3a39
        v = outputs.get('value', None)

        if show:
            print_outputs(env, action, selected_prob, v)

        return action

    def observe(self, env, player, show=False):
        v = None
        if self.observation:
            obs = env.observation(player)
            outputs = self.plan(obs)
            v = outputs.get('value', None)
            if show:
                print_outputs(env, None, v)
        return v


class EnsembleAgent(Agent):
    def reset(self, env, show=False):
        self.hidden = [model.init_hidden() for model in self.model]

    def plan(self, obs):
        outputs = {}
        for i, model in enumerate(self.model):
            o = model.inference(obs, self.hidden[i])
            for k, v in o.items():
                if k == 'hidden':
                    self.hidden[i] = v
                else:
                    outputs[k] = outputs.get(k, []) + [v]
        for k, vl in outputs.items():
            outputs[k] = np.mean(vl, axis=0)
        return outputs


class SoftAgent(Agent):
    def __init__(self, model):
        super().__init__(model, temperature=1.0)<|MERGE_RESOLUTION|>--- conflicted
+++ resolved
@@ -44,11 +44,7 @@
 
 
 class Agent:
-<<<<<<< HEAD
-    def __init__(self, model, temperature=1e-6):
-=======
-    def __init__(self, model, temperature=0.0, observation=True):
->>>>>>> 4d6b3a39
+    def __init__(self, model, temperature=1e-6, observation=True):
         # model might be a neural net, or some planning algorithm such as game tree search
         self.model = model
         self.hidden = None
@@ -65,17 +61,11 @@
 
     def action(self, env, player, show=False):
         obs = env.observation(player)
-<<<<<<< HEAD
         legal_actions = env.legal_actions(player)
         outputs = self.plan(obs, legal_actions)
 
         action = outputs['action'][0]
         prob = outputs['selected_prob'][0]
-=======
-        outputs = self.plan(obs)
-        actions = env.legal_actions(player)
-        p = outputs['policy']
->>>>>>> 4d6b3a39
         v = outputs.get('value', None)
 
         if show:
