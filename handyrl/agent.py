# Copyright (c) 2020 DeNA Co., Ltd.
# Licensed under The MIT License [see LICENSE for details]

# agent classes

import random

import numpy as np

from .util import softmax


class RandomAgent:
    def reset(self, env, show=False):
        pass

    def action(self, env, player, show=False):
        actions = env.legal_actions(player)
        return random.choice(actions)

    def observe(self, env, player, show=False):
        return [0.0]


class RuleBasedAgent(RandomAgent):
    def action(self, env, player, show=False):
        if hasattr(env, 'rule_based_action'):
            return env.rule_based_action(player)
        else:
            return random.choice(env.legal_actions(player))


def print_outputs(env, action, prob, v):
    if hasattr(env, 'print_outputs'):
        env.print_outputs(action, prob, v)
    else:
        print('v = %f' % v)
        print('a = %d prob = %f' % (action, prob))


class Agent:
    def __init__(self, model, observation=False, temperature=1e-6):
        # model might be a neural net, or some planning algorithm such as game tree search
        self.model = model
        self.hidden = None
        self.observation = observation
        self.temperature = temperature

    def reset(self, env, show=False):
        self.hidden = self.model.init_hidden()

    def plan(self, obs):
        outputs = self.model.inference(obs, self.hidden, temperature=self.temperature)
        self.hidden = outputs.pop('hidden', None)
        return outputs

    def action(self, env, player, show=False):
        obs = env.observation(player)
        outputs = self.plan(obs)

<<<<<<< HEAD
        action = outputs['action'][0]
        prob = np.exp(outputs['log_selected_prob'][0])
=======
        action = outputs['action']
        prob = outputs['selected_prob']
>>>>>>> f25b8ed8
        v = outputs.get('value', None)

        if show:
            print_outputs(env, action, selected_prob, v)

        return action

    def observe(self, env, player, show=False):
        v = None
        if self.observation:
            outputs = self.plan(env.observation(player))
            v = outputs.get('value', None)
            if show:
                print_outputs(env, None, v)
        return v if v is not None else [0.0]


class EnsembleAgent(Agent):
    def reset(self, env, show=False):
        self.hidden = [model.init_hidden() for model in self.model]

    def plan(self, obs):
        outputs = {}
        for i, model in enumerate(self.model):
            o = model.inference(obs, self.hidden[i])
            for k, v in o:
                if k == 'hidden':
                    self.hidden[i] = v
                else:
                    outputs[k] = outputs.get(k, []) + [o]
        for k, vl in outputs:
            outputs[k] = np.mean(vl, axis=0)
        return outputs


class SoftAgent(Agent):
    def __init__(self, model, observation=False):
        super().__init__(model, observation=observation, temperature=1.0)<|MERGE_RESOLUTION|>--- conflicted
+++ resolved
@@ -58,13 +58,8 @@
         obs = env.observation(player)
         outputs = self.plan(obs)
 
-<<<<<<< HEAD
-        action = outputs['action'][0]
-        prob = np.exp(outputs['log_selected_prob'][0])
-=======
         action = outputs['action']
-        prob = outputs['selected_prob']
->>>>>>> f25b8ed8
+        prob = np.exp(outputs['log_selected_prob'])
         v = outputs.get('value', None)
 
         if show:
