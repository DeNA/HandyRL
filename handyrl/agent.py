--- conflicted
+++ resolved
@@ -34,23 +34,14 @@
     if hasattr(env, 'print_outputs'):
         env.print_outputs(action, prob, v)
     else:
-<<<<<<< HEAD
-        print('v = %f' % v)
-        print('a = %d prob = %f' % (action, prob))
+        if v is not None:
+            print('v = %f' % v)
+        if action is not None:
+            print('a = %d prob = %f' % (action, prob))
 
 
 class Agent:
-    def __init__(self, model, observation=False, temperature=1e-6):
-=======
-        if v is not None:
-            print('v = %f' % v)
-        if prob is not None:
-            print('p = %s' % (prob * 1000).astype(int))
-
-
-class Agent:
-    def __init__(self, model, temperature=0.0):
->>>>>>> a7f13b74
+    def __init__(self, model, temperature=1e-6):
         # model might be a neural net, or some planning algorithm such as game tree search
         self.model = model
         self.hidden = None
