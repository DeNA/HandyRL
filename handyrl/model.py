--- conflicted
+++ resolved
@@ -244,11 +244,7 @@
             outputs = self.forward(xt, ht, **kwargs)
 
         return tuple(
-<<<<<<< HEAD
             [(to_numpy(o).squeeze(0) if o is not None else None) for o in outputs[:-1]] + \
-=======
-            [to_numpy(o).squeeze(0) for o in outputs[:-1]] +
->>>>>>> cd4fee0a
             [map_r(outputs[-1], lambda o: to_numpy(o).squeeze(0)) if outputs[-1] is not None else None]
         )
 
