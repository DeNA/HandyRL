# Copyright (c) 2020 DeNA Co., Ltd.
# Licensed under The MIT License [see LICENSE for details]

# neural nets

import numpy as np
import tensorflow as tf
from tensorflow.keras.layers import Layer, Dense, Flatten, Conv2D
from tensorflow.keras import Model


from .util import map_r


def to_tensor(x, transpose=False, unsqueeze=None):
    if x is None:
        return None
    elif isinstance(x, (list, tuple, set)):
        return type(x)(to_tensor(xx, transpose, unsqueeze) for xx in x)
    elif isinstance(x, dict):
        return type(x)((key, to_tensor(xx, transpose, unsqueeze)) for key, xx in x.items())

    a = np.array(x)
    if transpose:
        a = np.swapaxes(a, 0, 1)
    if unsqueeze is not None:
        a = np.expand_dims(a, unsqueeze)

    if a.dtype == np.int32 or a.dtype == np.int64:
        a = a.astype(np.int64)
    else:
        a = a.astype(np.float32)

    return a


def to_numpy(x):
    return map_r(x, lambda x: x.numpy() if x is not None else None)


def to_gpu(data):
    return data


def to_gpu_or_not(data, gpu):
    return to_gpu(data) if gpu else data


def softmax(x):
    x = np.exp(x - np.max(x, axis=-1))
    return x / x.sum(axis=-1)


def reload_model(x):
    weights = x
    from .environments.tictactoe import Environment
    env = Environment()
    model = DuelingNet(env, {})
    model.inference(env.observation())
    model.set_weights(weights)
    return model


class ConvBN(Layer):
    def __init__(self, filters, kernel_size, bn, bias=True):
        super().__init__()
        if bn:
            bias = False
        self.conv = Conv2D(filters, kernel_size, padding='same', use_bias=bias)
        self.bn = tf.keras.layers.BatchNormalization() if bn else None

    def call(self, x):
        h = self.conv(x)
        if self.bn is not None:
            h = self.bn(h)
        return h


class DenseBN(Layer):
    def __init__(self, units, bn, bias=True):
        super().__init__()
        if bn:
            bias = False
        self.dense = Dense(units, use_bias=bias)
        self.bn = tf.keras.layers.BatchNormalization() if bn else None

    def call(self, x):
        h = self.dense(x)
        if self.bn is not None:
            size = h.size()
            h = h.view(-1, self.bnunits)
            h = self.bn(h)
            h = h.view(*size)
        return h


class WideResidualBlock(Layer):
    def __init__(self, filters, kernel_size, bn):
        super().__init__()
        self.conv1 = ConvBN(filters, kernel_size, bn)
        self.conv2 = ConvBN(filters, kernel_size, bn)

    def call(self, x):
        return tf.nn.relu(x + self.conv2(tf.nn.relu(self.conv1(x))))


class WideResNet(Layer):
    def __init__(self, blocks, filters):
        super().__init__()
        self.blocks = [WideResidualBlock(filters, 3, bn=False) for _ in range(blocks)]

    def call(self, x):
        h = x
        for block in self.blocks:
            h = block(h)
        return h


class Encoder(Layer):
    def __init__(self, input_size, filters):
        super().__init__()
        self.conv = Conv2D(filters, 3, padding='same')

    def call(self, x):
        return tf.nn.leaky_relu(self.conv(x), 0.1)


class Head(Layer):
    def __init__(self, input_size, filters, outputs):
        super().__init__()

        self.board_size = input_size[1] * input_size[2]
        self.filters = filters

        self.conv = Conv2D(filters, 1, padding='same')
        self.fc = Dense(outputs, use_bias=False)

    def call(self, x):
        h = tf.nn.leaky_relu(self.conv(x), 0.1)
        h = tf.reshape(h, [-1, self.board_size * self.filters])
        h = self.fc(h)
        return h


'''class ConvLSTMCell(Model):
    def __init__(self, input_dim, hidden_dim, kernel_size, bias):
        super().__init__()

        self.input_dim = input_dim
        self.hidden_dim = hidden_dim

        self.kernel_size = kernel_size
        self.padding = kernel_size[0] // 2, kernel_size[1] // 2
        self.bias = bias

        self.conv = nn.Conv2d(
            in_channels=self.input_dim + self.hidden_dim,
            out_channels=4 * self.hidden_dim,
            kernel_size=self.kernel_size,
            padding=self.padding,
            bias=self.bias
        )

    def init_hidden(self, input_size, batch_size):
        return tuple([
            torch.zeros(*batch_size, self.hidden_dim, *input_size),
            torch.zeros(*batch_size, self.hidden_dim, *input_size)
        ])

    def forward(self, input_tensor, cur_state):
        h_cur, c_cur = cur_state

        combined = torch.cat([input_tensor, h_cur], dim=-3)  # concatenate along channel axis
        combined_conv = self.conv(combined)

        cc_i, cc_f, cc_o, cc_g = torch.split(combined_conv, self.hidden_dim, dim=-3)
        i = torch.sigmoid(cc_i)
        f = torch.sigmoid(cc_f)
        o = torch.sigmoid(cc_o)
        g = torch.tanh(cc_g)

        c_next = f * c_cur + i * g
        h_next = o * torch.tanh(c_next)

        return h_next, c_next


class DRC(Model):
    def __init__(self, num_layers, input_dim, hidden_dim, kernel_size=3, bias=True):
        super().__init__()
        self.num_layers = num_layers

        blocks = []
        for _ in range(self.num_layers):
            blocks.append(ConvLSTMCell(
                input_dim=input_dim,
                hidden_dim=hidden_dim,
                kernel_size=(kernel_size, kernel_size),
                bias=bias
            ))
        self.blocks = blocks

    def init_hidden(self, input_size, batch_size):
        if batch_size is None:  # for inference
            with torch.no_grad():
                return to_numpy(self.init_hidden(input_size, []))
        else:  # for training
            hs, cs = [], []
            for block in self.blocks:
                h, c = block.init_hidden(input_size, batch_size)
                hs.append(h)
                cs.append(c)

            return hs, cs

    def forward(self, x, hidden, num_repeats):
        if hidden is None:
            hidden = self.init_hidden(x.shape[-2:], x.shape[:-3])

        hs, cs = hidden
        for _ in range(num_repeats):
            for i, block in enumerate(self.blocks):
                hs[i], cs[i] = block(x, (hs[i], cs[i]))

        return hs[-1], (hs, cs)'''


# simple model

class BaseModel(Model):
    def __init__(self, env, args=None, action_length=None):
        super().__init__()
        self.action_length = env.action_length() if action_length is None else action_length

    def init_hidden(self, batch_size=None):
        return None

    def inference(self, x, hidden=None, **kwargs):
        # numpy array -> numpy array
        xt = to_tensor(x, unsqueeze=0)
        ht = to_tensor(hidden, unsqueeze=0)
        outputs = self.call(xt, ht, **kwargs)

        return tuple(
            [(to_numpy(o).squeeze(0) if o is not None else None) for o in outputs[:-1]] +
            [map_r(outputs[-1], lambda o: to_numpy(o).squeeze(0)) if outputs[-1] is not None else None]
        )


class RandomModel(BaseModel):
<<<<<<< HEAD
    def call(self, x=None, hidden=None):
        return tf.zeros((1, self.action_length)), tf.zeros((1, 1)), None
=======
    def inference(self, x=None, hidden=None):
        return np.zeros(self.action_length), np.zeros(1), None, None
>>>>>>> 819bc6aa


class DuelingNet(BaseModel):
    def __init__(self, env, args={}):
        super().__init__(env, args)

        self.input_size = env.observation().shape

        layers, filters = args.get('layers', 3), args.get('filters', 32)
        internal_size = (filters, *self.input_size[1:])

        self.encoder = Encoder(self.input_size, filters)
        self.body = WideResNet(layers, filters)
        self.head_p = Head(internal_size, 2, self.action_length)
        self.head_v = Head(internal_size, 1, 1)

    def call(self, x, hidden=None):
        h = self.encoder(x)
        h = self.body(h)
        h_p = self.head_p(h)
        h_v = self.head_v(h)

<<<<<<< HEAD
        return h_p, tf.tanh(h_v), None
=======
        return h_p, torch.tanh(h_v), None, None
>>>>>>> 819bc6aa
<|MERGE_RESOLUTION|>--- conflicted
+++ resolved
@@ -248,13 +248,8 @@
 
 
 class RandomModel(BaseModel):
-<<<<<<< HEAD
     def call(self, x=None, hidden=None):
-        return tf.zeros((1, self.action_length)), tf.zeros((1, 1)), None
-=======
-    def inference(self, x=None, hidden=None):
-        return np.zeros(self.action_length), np.zeros(1), None, None
->>>>>>> 819bc6aa
+        return tf.zeros((1, self.action_length)), tf.zeros((1, 1)), None, None
 
 
 class DuelingNet(BaseModel):
@@ -277,8 +272,4 @@
         h_p = self.head_p(h)
         h_v = self.head_v(h)
 
-<<<<<<< HEAD
-        return h_p, tf.tanh(h_v), None
-=======
-        return h_p, torch.tanh(h_v), None, None
->>>>>>> 819bc6aa
+        return h_p, tf.tanh(h_v), None, None