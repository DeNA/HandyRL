# Copyright (c) 2020 DeNA Co., Ltd.
# Licensed under The MIT License [see LICENSE for details]

# evaluation of policies or planning algorithms

import sys
import random
import time
import yaml
import multiprocessing as mp

import numpy as np

from model import DuelingNet as Model
from connection import send_recv, accept_socket_connections, connect_socket_connection
import environment as gym


io_match_port = 9876


class RandomAgent:
    def reset(self, env, show=False):
        pass

    def action(self, env, show=False):
        actions = env.legal_actions()
        return random.choice(actions)

    def observe(self, env, player, show=False):
        return 0.0


class RuleBasedAgent(RandomAgent):
    def action(self, env, show=False):
        if hasattr(env, 'rule_based_action'):
            return env.rule_based_action()
        else:
            return random.choice(env.legal_actions())


def softmax(p, actions):
    ep = np.exp(p)
    p = ep / ep.sum()
    mask = np.zeros_like(p)
    mask[actions] = 1
    p = (p + 1e-16) * mask
    p /= p.sum()
    return p


def view(env, player=-1):
    if hasattr(env, 'view'):
        env.view(player=player)
    else:
        print(env)


def view_transition(env):
    if hasattr(env, 'view_transition'):
        env.view_transition()
    else:
        pass


def print_outputs(env, prob, v):
    if hasattr(env, 'print_outputs'):
        env.print_outputs(prob, v)
    else:
        print('v = %f' % v)
        print('p = %s' % (prob * 1000).astype(int))


class Agent:
    def __init__(self, planner, observation=False):
        # planner might be a neural nets, or some game tree search
        self.planner = planner
        self.hidden = None
        self.observation = observation

    def reset(self, env, show=False):
        self.hidden = self.planner.init_hidden()

    def action(self, env, show=False):
        p, v, self.hidden = self.planner.inference(env.observation(env.turn()), self.hidden)
        actions = env.legal_actions()
        if show:
            view(env, player=env.turn())
            print_outputs(env, softmax(p, actions), v)
        ap_list = sorted([(a, p[a]) for a in actions], key=lambda x: -x[1])
        return ap_list[0][0]

    def observe(self, env, player, show=False):
        if self.observation:
            _, v, self.hidden = self.planner.inference(env.observation(player), self.hidden)
        if show:
            view(env, player=player)
            if self.observation:
                print_outputs(env, None, v)


class SoftAgent(Agent):
    def action(self, env, show=False):
        p, v, self.hidden = self.planner.inference(env.observation(env.turn()), self.hidden)
        actions = env.legal_actions()
        prob = softmax(p, actions)
        if show:
            view(env, player=env.turn())
            print_outputs(env, prob, v)
        return random.choices(np.arange(len(p)), weights=prob)[0]


class IOAgentClient:
    def __init__(self, agent, conn):
        self.conn = conn
        self.agent = agent
        self.env = gym.make()

    def run(self):
        while True:
            command, args = self.conn.recv()
            if command == 'quit':
                break
            elif command == 'reward':
                print('reward = %f' % args[0])
            elif hasattr(self.agent, command):
                ret = getattr(self.agent, command)(self.env, *args, show=True)
                if command == 'action':
                    ret = self.env.action2str(ret)
            else:
                ret = getattr(self.env, command)(*args)
                if command == 'play_info':
                    view_transition(self.env)
            self.conn.send(ret)


class IOAgent:
    def __init__(self, conn):
        self.conn = conn

    def reset(self, data):
        send_recv(self.conn, ('reset_info', [data]))
        return send_recv(self.conn, ('reset', []))

    def chance(self, data):
        return send_recv(self.conn, ('chance_info', [data]))

    def play(self, data):
        return send_recv(self.conn, ('play_info', [data]))

    def reward(self, reward):
        return send_recv(self.conn, ('reward', [reward]))

    def action(self):
        return send_recv(self.conn, ('action', []))

    def observe(self, player_id):
        return send_recv(self.conn, ('observe', [player_id]))


def exec_match(env, agents, critic, show=False, game_args=None):
    ''' match with shared game environment '''
    if env.reset(game_args):
        return None
    for agent in agents.values():
        agent.reset(env, show=show)
    while not env.terminal():
        if env.chance():
            return None
        if env.terminal():
            break
        if show and critic is not None:
            print('cv = ', critic.observe(env, -1, show=False)[0])
        for p, agent in agents.items():
            if p == env.turn():
                action = agent.action(env, show=show)
            else:
                agent.observe(env, p, show=show)
        if env.play(action):
            return None
        if show:
            view_transition(env)
    if show:
        print('final reward = %s' % env.reward())
    return env.reward()


def exec_io_match(env, io_agents, critic, show=False, game_args=None):
    ''' match with divided game environment '''
    if env.reset(game_args):
        return None
    info = env.diff_info()
    for agent in io_agents.values():
        agent.reset(info)
    while not env.terminal():
        agent = io_agents[env.turn()]
        if env.chance():
            return None
        info = env.diff_info()
        for agent in io_agents.values():
            agent.chance(info)
        if env.terminal():
            break
        if show and critic is not None:
            print('cv = ', critic.observe(env, -1, show=False)[0])
        for p, agent in io_agents.items():
            if p == env.turn():
                action = agent.action()
            else:
                agent.observe(p)
        if env.play(action):
            return None
        info = env.diff_info()
        for agent in io_agents.values():
            agent.play(info)
    reward = env.reward()
    for p, agent in io_agents.items():
        agent.reward(reward[p])
    return reward


class Evaluator:
    def __init__(self, env, args, conn):
        self.env = env
        self.args = args
        self.conn = conn
        self.opp_agent = None, RuleBasedAgent()
        self.agent = -1, None

    def execute(self):
        args = send_recv(self.conn, ('eargs', None))
        model_id = args['model_id']
        if model_id != self.agent[0]:
            model = send_recv(self.conn, ('model', model_id))
            self.agent = model_id, Agent(model, self.args['observation'])
<<<<<<< HEAD
        agents = [(self.agent[1] if p == args['player'] else self.opp_agent[1]) for p in range(2)]

=======
        agents = {
            p: (self.agent[1] if p == args['player'] else self.opp_agent[1]) \
                for p in self.env.players()
        }
>>>>>>> e58fbc62
        reward = exec_match(self.env, agents, None)
        if reward is None:
            print('None episode in evaluation!')
        else:
            reward = reward[args['player']]

        send_recv(self.conn, ('result', (model_id, reward)))


def wp_func(results):
    games = sum([v for k, v in results.items() if k is not None])
    win = sum([(k + 1) / 2 * v for k, v in results.items() if k is not None])
    if games == 0:
        return 0.0
    return win / games


def eval_process_mp_child(env_args, agents, critic, index, in_queue, out_queue, seed, show=False):
    random.seed(seed + index)
    env = gym.make({'id': index})
    while True:
        args = in_queue.get()
        if args is None:
            break
        g, agent_ids, pat_idx, game_args = args
        print('*** Game %d ***' % g)
        agent_map = {env.players()[p]: agents[ai] for p, ai in enumerate(agent_ids)}
        if isinstance(list(agent_map.values())[0], IOAgent):
            reward = exec_io_match(env, agent_map, critic, show=show, game_args=game_args)
        else:
            reward = exec_match(env, agent_map, critic, show=show, game_args=game_args)
        out_queue.put((pat_idx, agent_ids, reward))
    out_queue.put(None)


def evaluate_mp(env_args, agents, critic, args_patterns, num_process, num_games):
    seed = random.randrange(1e8)
    print('seed = %d' % seed)
    in_queue, out_queue = mp.Queue(), mp.Queue()
    args_cnt = 0
    total_results, result_map = [{} for _ in agents], [{} for _ in agents]
    print('total games = %d' % (len(args_patterns) * num_games))
    time.sleep(0.1)
    for pat_idx, args in args_patterns.items():
        for i in range(num_games):
            if len(agents) == 2:
                # When playing two player game,
                # the number of games with first or second player is equalized.
                first_agent = 0 if i < (num_games // 2) else 1
                tmp_pat_idx, agent_ids = (pat_idx + '-F', [0, 1]) if first_agent == 0 else (pat_idx + '-S', [1, 0])
            else:
                tmp_pat_idx, agent_ids = pat_idx, random.sample(list(range(len(agents))), len(agents))
            in_queue.put((args_cnt, agent_ids, tmp_pat_idx, args))
            for p in range(len(agents)):
                result_map[p][tmp_pat_idx] = {}
            args_cnt += 1

    io_mode = agents[0] is None
    if io_mode:  # network battle mode
        agents = io_match_acception(num_process, len(agents), io_match_port)
    else:
        agents = [agents] * num_process

    for i in range(num_process):
        in_queue.put(None)
        args = env_args, agents[i], critic, i, in_queue, out_queue, seed
        if num_process > 1:
            mp.Process(target=eval_process_mp_child, args=args).start()
            if io_mode:
                for agent in agents[i]:
                    agent.conn.close()
        else:
            eval_process_mp_child(*args, show=True)

    finished_cnt = 0
    while finished_cnt < num_process:
        ret = out_queue.get()
        if ret is None:
            finished_cnt += 1
            continue
        pat_idx, agent_ids, reward = ret
        if reward is not None:
            for idx, p in enumerate(env.players()):
                agent_id = agent_ids[idx]
                r = reward[p]
                result_map[agent_id][pat_idx][r] = result_map[agent_id][pat_idx].get(r, 0) + 1
                total_results[agent_id][r] = total_results[agent_id].get(r, 0) + 1

    for p, r_map in enumerate(result_map):
        print('---agent %d---' % p)
        for pat_idx, results in r_map.items():
            print(pat_idx, {k: results[k] for k in sorted(results.keys(), reverse=True)}, wp_func(results))
        print('total', {k: total_results[p][k] for k in sorted(total_results[p].keys(), reverse=True)}, wp_func(total_results[p]))


def io_match_acception(n, num_agents, port):
    waiting_conns = []
    accepted_conns = []

    for conn in accept_socket_connections(port):
        if len(accepted_conns) >= n * num_agents:
            break
        waiting_conns.append(conn)

        if len(waiting_conns) == num_agents:
            conn = waiting_conns[0]
            accepted_conns.append(conn)
            waiting_conns = waiting_conns[1:]
            conn.send((env_args, None))  # send accpept with environment arguments

    return [[IOAgent(accepted_conns[i*2]), IOAgent(accepted_conns[i*2+1])] for i in range(n)]


if __name__ == '__main__':
    with open('config.yaml') as f:
        env_args = yaml.load(f)['env_args']

    gym.prepare(env_args)
    env = gym.make()

    def get_model(model_path):
        import torch
        model = env.net()(env) if hasattr(env, 'net') else Model(env)
        model.load_state_dict(torch.load(model_path))
        model.eval()
        return model

    if len(sys.argv) > 1:
        if sys.argv[1] == 's':
            print('io-match server mode')
            evaluate_mp(env_args, [None] * len(env.players()), None, {'detault': {}}, 1, 100)
        elif sys.argv[1] == 'c':
            print('io-match client mode')
            while True:
                try:
                    conn = connect_socket_connection('', io_match_port)
                    env_args, _ = conn.recv()
                except EOFError:
                    break

                def client_mp_child(env_args, model_path, conn):
                    IOAgentClient(Agent(get_model(model_path)), conn).run()
                mp.Process(target=client_mp_child, args=(env_args, sys.argv[2], conn)).start()
                conn.close()
        else:
            print('unknown mode')
    else:
        agent1 = Agent(get_model('models/20.pth'))
        critic = None

        agents = [agent1, RandomAgent()]

        evaluate_mp(env_args, agents, critic, {'detault': {}}, 1, 1000)<|MERGE_RESOLUTION|>--- conflicted
+++ resolved
@@ -233,15 +233,10 @@
         if model_id != self.agent[0]:
             model = send_recv(self.conn, ('model', model_id))
             self.agent = model_id, Agent(model, self.args['observation'])
-<<<<<<< HEAD
-        agents = [(self.agent[1] if p == args['player'] else self.opp_agent[1]) for p in range(2)]
-
-=======
         agents = {
             p: (self.agent[1] if p == args['player'] else self.opp_agent[1]) \
                 for p in self.env.players()
         }
->>>>>>> e58fbc62
         reward = exec_match(self.env, agents, None)
         if reward is None:
             print('None episode in evaluation!')
