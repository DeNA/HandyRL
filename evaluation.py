# Copyright (c) 2020 DeNA Co., Ltd.
# Licensed under The MIT License [see LICENSE for details]

# evaluation of policies or planning algorithms

import sys
import random
import time
import yaml
import multiprocessing as mp

import numpy as np

from model import DuelingNet as Model
from connection import send_recv, accept_socket_connections, connect_socket_connection
import environment as gym


io_match_port = 9876


class RandomAgent:
    def reset(self, env, show=False):
        pass

    def action(self, env, show=False):
        actions = env.legal_actions()
        return random.choice(actions)

    def observe(self, env, player, show=False):
        return 0.0


class RuleBasedAgent(RandomAgent):
    def action(self, env, show=False):
        if hasattr(env, 'rule_based_action'):
            return env.rule_based_action()
        else:
            return random.choice(env.legal_actions())


def softmax(p, actions):
    ep = np.exp(p)
    p = ep / ep.sum()
    mask = np.zeros_like(p)
    mask[actions] = 1
    p = (p + 1e-16) * mask
    p /= p.sum()
    return p


def view(env, player=-1):
    if hasattr(env, 'view'):
        env.view(player=player)
    else:
        print(env)


def view_transition(env):
    if hasattr(env, 'view_transition'):
        env.view_transition()
    else:
        pass


def print_outputs(env, prob, v):
    if hasattr(env, 'print_outputs'):
        env.print_outputs(prob, v)
    else:
        print('v = %f' % v)
        print('p = %s' % (prob * 1000).astype(int))


class Agent:
    def __init__(self, planner, observation=False):
        # planner might be a neural nets, or some game tree search
        self.planner = planner
        self.hidden = None
        self.observation = observation

    def reset(self, env, show=False):
        self.hidden = self.planner.init_hidden()

    def action(self, env, show=False):
        p, v, self.hidden = self.planner.inference(env.observation(env.turn()), self.hidden)
        actions = env.legal_actions()
        if show:
            view(env, player=env.turn())
            print_outputs(env, softmax(p, actions), v)
        ap_list = sorted([(a, p[a]) for a in actions], key=lambda x: -x[1])
        return ap_list[0][0]

    def observe(self, env, player, show=False):
        if self.observation:
            _, v, self.hidden = self.planner.inference(env.observation(player), self.hidden)
        if show:
            view(env, player=player)
            if self.observation:
                print_outputs(env, None, v)


class SoftAgent(Agent):
    def action(self, env, show=False):
        p, v, self.hidden = self.planner.inference(env.observation(env.turn()), self.hidden)
        actions = env.legal_actions()
        prob = softmax(p, actions)
        if show:
            view(env, player=env.turn())
            print_outputs(env, prob, v)
        return random.choices(np.arange(len(p)), weights=prob)[0]


class IOAgentClient:
    def __init__(self, agent, conn):
        self.conn = conn
        self.agent = agent
        self.env = gym.make()

    def run(self):
        while True:
            command, args = self.conn.recv()
            if command == 'quit':
                break
            elif command == 'reward':
                print('reward = %f' % args[0])
            elif hasattr(self.agent, command):
                ret = getattr(self.agent, command)(self.env, *args, show=True)
                if command == 'action':
                    ret = self.env.action2str(ret)
            else:
                ret = getattr(self.env, command)(*args)
                if command == 'play_info':
                    view_transition(self.env)
            self.conn.send(ret)


class IOAgent:
    def __init__(self, conn):
        self.conn = conn

    def reset(self, data):
        send_recv(self.conn, ('reset_info', [data]))
        return send_recv(self.conn, ('reset', []))

    def chance(self, data):
        return send_recv(self.conn, ('chance_info', [data]))

    def play(self, data):
        return send_recv(self.conn, ('play_info', [data]))

    def reward(self, reward):
        return send_recv(self.conn, ('reward', [reward]))

    def action(self):
        return send_recv(self.conn, ('action', []))

    def observe(self, player_id):
        return send_recv(self.conn, ('observe', [player_id]))


def exec_match(env, agents, critic, show=False, game_args=None):
    ''' match with shared game environment '''
    if env.reset(game_args):
        return None
    for agent in agents.values():
        agent.reset(env, show=show)
    while not env.terminal():
        if env.chance():
            return None
        if env.terminal():
            break
        if show and critic is not None:
            print('cv = ', critic.observe(env, -1, show=False)[0])
        for p, agent in agents.items():
            if p == env.turn():
                action = agent.action(env, show=show)
            else:
                agent.observe(env, p, show=show)
        if env.play(action):
            return None
        if show:
            view_transition(env)
    if show:
        print('final reward = %s' % env.reward())
    return env.reward()


def exec_io_match(env, io_agents, critic, show=False, game_args=None):
    ''' match with divided game environment '''
    if env.reset(game_args):
        return None
    info = env.diff_info()
    for agent in io_agents.values():
        agent.reset(info)
    while not env.terminal():
        agent = io_agents[env.turn()]
        if env.chance():
            return None
        info = env.diff_info()
        for agent in io_agents.values():
            agent.chance(info)
        if env.terminal():
            break
        if show and critic is not None:
            print('cv = ', critic.observe(env, -1, show=False)[0])
        for p, agent in io_agents.items():
            if p == env.turn():
                action = agent.action()
            else:
                agent.observe(p)
        if env.play(action):
            return None
        info = env.diff_info()
        for agent in io_agents.values():
            agent.play(info)
    reward = env.reward()
    for p, agent in io_agents.items():
        agent.reward(reward[p])
    return reward


class Evaluator:
    def __init__(self, env, args):
        self.env = env
        self.args = args
<<<<<<< HEAD
        self.conn = conn
        self.opp_agent = None, RuleBasedAgent()
        self.agent = -1, None

    def execute(self):
        args = send_recv(self.conn, ('eargs', None))
        model_id = args['model_id']
        if model_id != self.agent[0]:
            model = send_recv(self.conn, ('model', model_id))
            self.agent = model_id, Agent(model, self.args['observation'])
        agents = {
            p: (self.agent[1] if p == args['player'] else self.opp_agent[1]) \
                for p in self.env.players()
        }
=======
        self.default_agent = RuleBasedAgent()

    def execute(self, models, args):
        agents = [None] * len(models)
        for p, model in models.items():
            if model is None:
                agents[p] = self.default_agent
            else:
                agents[p] = Agent(model, self.args['observation'])
>>>>>>> 97db7815
        reward = exec_match(self.env, agents, None)
        if reward is None:
            print('None episode in evaluation!')
        else:
            reward = reward[args['player']]
<<<<<<< HEAD

        send_recv(self.conn, ('result', (model_id, reward)))
=======
        return reward
>>>>>>> 97db7815


def wp_func(results):
    games = sum([v for k, v in results.items() if k is not None])
    win = sum([(k + 1) / 2 * v for k, v in results.items() if k is not None])
    if games == 0:
        return 0.0
    return win / games


def eval_process_mp_child(env_args, agents, critic, index, in_queue, out_queue, seed, show=False):
    random.seed(seed + index)
    env = gym.make({'id': index})
    while True:
        args = in_queue.get()
        if args is None:
            break
        g, agent_ids, pat_idx, game_args = args
        print('*** Game %d ***' % g)
        agent_map = {env.players()[p]: agents[ai] for p, ai in enumerate(agent_ids)}
        if isinstance(list(agent_map.values())[0], IOAgent):
            reward = exec_io_match(env, agent_map, critic, show=show, game_args=game_args)
        else:
            reward = exec_match(env, agent_map, critic, show=show, game_args=game_args)
        out_queue.put((pat_idx, agent_ids, reward))
    out_queue.put(None)


def evaluate_mp(env_args, agents, critic, args_patterns, num_process, num_games):
    seed = random.randrange(1e8)
    print('seed = %d' % seed)
    in_queue, out_queue = mp.Queue(), mp.Queue()
    args_cnt = 0
    total_results, result_map = [{} for _ in agents], [{} for _ in agents]
    print('total games = %d' % (len(args_patterns) * num_games))
    time.sleep(0.1)
    for pat_idx, args in args_patterns.items():
        for i in range(num_games):
            if len(agents) == 2:
                # When playing two player game,
                # the number of games with first or second player is equalized.
                first_agent = 0 if i < (num_games // 2) else 1
                tmp_pat_idx, agent_ids = (pat_idx + '-F', [0, 1]) if first_agent == 0 else (pat_idx + '-S', [1, 0])
            else:
                tmp_pat_idx, agent_ids = pat_idx, random.sample(list(range(len(agents))), len(agents))
            in_queue.put((args_cnt, agent_ids, tmp_pat_idx, args))
            for p in range(len(agents)):
                result_map[p][tmp_pat_idx] = {}
            args_cnt += 1

    io_mode = agents[0] is None
    if io_mode:  # network battle mode
        agents = io_match_acception(num_process, len(agents), io_match_port)
    else:
        agents = [agents] * num_process

    for i in range(num_process):
        in_queue.put(None)
        args = env_args, agents[i], critic, i, in_queue, out_queue, seed
        if num_process > 1:
            mp.Process(target=eval_process_mp_child, args=args).start()
            if io_mode:
                for agent in agents[i]:
                    agent.conn.close()
        else:
            eval_process_mp_child(*args, show=True)

    finished_cnt = 0
    while finished_cnt < num_process:
        ret = out_queue.get()
        if ret is None:
            finished_cnt += 1
            continue
        pat_idx, agent_ids, reward = ret
        if reward is not None:
            for idx, p in enumerate(env.players()):
                agent_id = agent_ids[idx]
                r = reward[p]
                result_map[agent_id][pat_idx][r] = result_map[agent_id][pat_idx].get(r, 0) + 1
                total_results[agent_id][r] = total_results[agent_id].get(r, 0) + 1

    for p, r_map in enumerate(result_map):
        print('---agent %d---' % p)
        for pat_idx, results in r_map.items():
            print(pat_idx, {k: results[k] for k in sorted(results.keys(), reverse=True)}, wp_func(results))
        print('total', {k: total_results[p][k] for k in sorted(total_results[p].keys(), reverse=True)}, wp_func(total_results[p]))


def io_match_acception(n, num_agents, port):
    waiting_conns = []
    accepted_conns = []

    for conn in accept_socket_connections(port):
        if len(accepted_conns) >= n * num_agents:
            break
        waiting_conns.append(conn)

        if len(waiting_conns) == num_agents:
            conn = waiting_conns[0]
            accepted_conns.append(conn)
            waiting_conns = waiting_conns[1:]
            conn.send((env_args, None))  # send accpept with environment arguments

    return [[IOAgent(accepted_conns[i*2]), IOAgent(accepted_conns[i*2+1])] for i in range(n)]


if __name__ == '__main__':
    with open('config.yaml') as f:
        env_args = yaml.load(f)['env_args']

    gym.prepare(env_args)
    env = gym.make()

    def get_model(model_path):
        import torch
        model = env.net()(env) if hasattr(env, 'net') else Model(env)
        model.load_state_dict(torch.load(model_path))
        model.eval()
        return model

    if len(sys.argv) > 1:
        if sys.argv[1] == 's':
            print('io-match server mode')
            evaluate_mp(env_args, [None] * len(env.players()), None, {'detault': {}}, 1, 100)
        elif sys.argv[1] == 'c':
            print('io-match client mode')
            while True:
                try:
                    conn = connect_socket_connection('', io_match_port)
                    env_args, _ = conn.recv()
                except EOFError:
                    break

                def client_mp_child(env_args, model_path, conn):
                    IOAgentClient(Agent(get_model(model_path)), conn).run()
                mp.Process(target=client_mp_child, args=(env_args, sys.argv[2], conn)).start()
                conn.close()
        else:
            print('unknown mode')
    else:
        agent1 = Agent(get_model('models/20.pth'))
        critic = None

        agents = [agent1, RandomAgent()]

        evaluate_mp(env_args, agents, critic, {'detault': {}}, 1, 1000)<|MERGE_RESOLUTION|>--- conflicted
+++ resolved
@@ -223,43 +223,21 @@
     def __init__(self, env, args):
         self.env = env
         self.args = args
-<<<<<<< HEAD
-        self.conn = conn
-        self.opp_agent = None, RuleBasedAgent()
-        self.agent = -1, None
-
-    def execute(self):
-        args = send_recv(self.conn, ('eargs', None))
-        model_id = args['model_id']
-        if model_id != self.agent[0]:
-            model = send_recv(self.conn, ('model', model_id))
-            self.agent = model_id, Agent(model, self.args['observation'])
-        agents = {
-            p: (self.agent[1] if p == args['player'] else self.opp_agent[1]) \
-                for p in self.env.players()
-        }
-=======
         self.default_agent = RuleBasedAgent()
 
     def execute(self, models, args):
-        agents = [None] * len(models)
+        agents = {}
         for p, model in models.items():
             if model is None:
                 agents[p] = self.default_agent
             else:
                 agents[p] = Agent(model, self.args['observation'])
->>>>>>> 97db7815
         reward = exec_match(self.env, agents, None)
         if reward is None:
             print('None episode in evaluation!')
         else:
             reward = reward[args['player']]
-<<<<<<< HEAD
-
-        send_recv(self.conn, ('result', (model_id, reward)))
-=======
         return reward
->>>>>>> 97db7815
 
 
 def wp_func(results):
